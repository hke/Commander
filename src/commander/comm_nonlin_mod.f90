module comm_nonlin_mod
  use comm_param_mod
  use comm_data_mod
  use comm_comp_mod
  use comm_chisq_mod
  use comm_gain_mod
  use comm_line_comp_mod
  use comm_diffuse_comp_mod
  use comm_signal_mod
  implicit none

contains

!!$  subroutine sample_mono_dipole_with_mask(cpar, iter, handle)
!!$    implicit none
!!$    type(comm_params),  intent(in)    :: cpar
!!$    integer(i4b),       intent(in)    :: iter
!!$    type(planck_rng),   intent(inout) :: handle    
!!$
!!$    integer(i4b) :: i
!!$    class(comm_map),     pointer :: res
!!$    class(comm_comp),    pointer :: c
!!$    real(dp),          allocatable, dimension(:,:) :: m
!!$
!!$    ! Find monopole and dipole component
!!$    c => compList
!!$    do while (associated(c))
!!$       if (trim(c%label) /= 'md') then
!!$          c => c%next()
!!$          cycle
!!$       else
!!$          exit
!!$       end if
!!$    end do
!!$
!!$    ! Estimate monopoles and dipoles for each frequency
!!$    do i = 1, numband
!!$       ! Compute residual
!!$       res     => compute_residual(i)
!!$       m       = c%getBand(i)
!!$       res%map = res%map + m
!!$
!!$       call res%dealloc()
!!$       nullify(res)
!!$       deallocate(m)
!!$    end do
!!$    
!!$
!!$    nullify(c)
!!$
!!$
!!$    ! Sample spectral parameters for each signal component
!!$    allocate(status_fit(numband))
!!$    c => compList
!!$    do while (associated(c))
!!$       if (c%npar == 0) then
!!$          c => c%next()
!!$          cycle
!!$       end if
!!$       if (all(c%p_gauss(2,:) == 0.d0)) then
!!$          c => c%next()
!!$          cycle
!!$       end if
!!$       
!!$       do j = 1, c%npar
!!$
!!$          if (c%p_gauss(2,j) == 0.d0) cycle
!!$
!!$
!!$  end subroutine sample_mono_dipole_with_mask

  subroutine sample_nonlin_params(cpar, iter, handle, handle_noise)
    implicit none
    type(comm_params),  intent(in)    :: cpar
    integer(i4b),       intent(in)    :: iter
    type(planck_rng),   intent(inout) :: handle, handle_noise    

    integer(i4b) :: i, j, p
    real(dp)     :: t1, t2
    class(comm_comp),    pointer :: c    => null()

    call wall_time(t1)
                    
    c => compList
    do while (associated(c))
       if (c%npar == 0) then
          c => c%next()
          cycle
       end if

       !Only sample spec. ind. with non-zero RMS
       if (all(c%p_gauss(2,:) == 0.d0)) then
          c => c%next()
          cycle
       end if
                    
       do j = 1, c%npar
          if (c%p_gauss(2,j) == 0.d0) cycle
          select type (c)
          class is (comm_diffuse_comp)
             if (any(c%lmax_ind_pol(1:c%poltype(j),j) >= 0)) then !lmax_ind_pol is the lmax of poltype index p, for spec. ind. j 
                call sample_specind_alm(cpar, iter, handle, c%id, j)
             else if (any(c%lmax_ind_pol(1:c%poltype(j),j) < 0)) then !lmax_ind_pol is the lmax of poltype index p, for spec. ind. j 
                call sample_specind_local_new(cpar, iter, handle, c%id, j)
             end if
          class is (comm_line_comp) !these codes should (maybe) not need to change
             call sample_specind_local_new(cpar, iter, handle, c%id, j)
          class is (comm_ptsrc_comp)
             call sample_specind_local_new(cpar, iter, handle, c%id, j)
          
          end select

          !call sample amplitude for the component specific cg_sample group
          if (cpar%myid == cpar%root) then
             write(*,*) 'Sampling component amplitude of ',trim(c%label),' after spectral index sampling of ', &
                  & trim(c%indlabel(j))
          end if
          call sample_amps_by_CG(cpar, c%cg_unique_sampgroup, handle, handle_noise)

       end do
       
       !go to next component
       c => c%next()
           
    end do

    ! Sample calibration factors
    do i = 1, numband
       if (.not. data(i)%sample_gain) cycle
       call sample_gain(cpar%operation, i, cpar%outdir, cpar%mychain, iter, mod(iter,cpar%resamp_hard_gain_prior_nth_iter)==0, handle)
    end do

    ! Update mixing matrices if gains have been sampled
    if (any(data%sample_gain)) then
       c => compList
       do while (associated(c))
          call c%updateMixmat
          c => c%next()
       end do
    end if

    call wall_time(t2)
    if (cpar%myid_chain == 0) write(*,*) 'CPU time specind = ', real(t2-t1,sp)
    
  end subroutine sample_nonlin_params


  subroutine sample_specind_alm(cpar, iter, handle, comp_id, par_id)
    implicit none
    type(comm_params),  intent(in)    :: cpar
    integer(i4b),       intent(in)    :: iter
    type(planck_rng),   intent(inout) :: handle    
    integer(i4b),       intent(in)    :: comp_id     !component id, only doing one (!) component 
    integer(i4b),       intent(in)    :: par_id      !parameter index, 1 -> npar (per component)

    integer(i4b) :: i, j, k, r, q, p, pl, np, nlm, l_, m_, idx, delta, corrlen_init, burnin, cholesky_calc
    integer(i4b) :: nsamp, out_every, check_every, num_accepted, smooth_scale, id_native, ierr, ind
    integer(i4b) :: p_min, p_max
    real(dp)     :: t1, t2, ts, dalm, thresh, steplen
    real(dp)     :: mu, sigma, par, accept_rate, diff, chisq_prior, alms_mean, alms_var, chisq_jeffreys
    integer(i4b), allocatable, dimension(:) :: status_fit   ! 0 = excluded, 1 = native, 2 = smooth
    integer(i4b)                            :: status_amp   !               1 = native, 2 = smooth
    character(len=2) :: itext, jtext
    character(len=3) :: tag
    character(len=9) :: ar_tag
    character(len=512) :: filename

    logical :: accepted, exist, doexit, optimize, apply_prior
    class(comm_mapinfo), pointer :: info => null()
    class(comm_comp),    pointer :: c    => null()
    type(map_ptr),     allocatable, dimension(:) :: df

    real(dp),          allocatable, dimension(:,:,:)  :: alms
    real(dp),          allocatable, dimension(:,:)    :: m
    real(dp),          allocatable, dimension(:)      :: buffer, rgs, chisq, N, C_
    integer(c_int),    allocatable, dimension(:)      :: maxit


  ! Sample spectral parameter (parid) for the given signal component
    allocate(status_fit(numband))
    c => compList
    do while (c%id /= comp_id)
       c => c%next()
    end do

    select type (c)
    class is (comm_diffuse_comp)
       
       j = par_id !quick fix to only sample spec. ind. parameter par_id
             
       ! Set up smoothed data
       if (cpar%myid_chain == 0) write(*,*) '   Sampling ', trim(c%label), ' ', trim(c%indlabel(j))
       call update_status(status, "spec_alm start " // trim(c%label)// ' ' // trim(c%indlabel(j)))
       
       if (c%apply_jeffreys) then
          allocate(df(numband))
          do k = 1, numband
             df(k)%p => comm_map(data(k)%info)
          end do
       end if


       call wall_time(t1)

       info  => comm_mapinfo(c%x%info%comm, c%x%info%nside, &
            & c%x%info%lmax, c%x%info%nmaps, c%x%info%pol)

       ! Params
       write(jtext, fmt = '(I1)') j ! Create j string
       out_every = 10
       check_every = 100
       nsamp = 2000
       burnin = 5 ! Gibbs iter burnin. Tunes steplen.
       cholesky_calc = 1 ! Which gibbs iter to calculate cholesky, then corrlen.

       thresh = FLOAT(check_every)*0.8d0 !40.d0 ! 40.d0

       corrlen_init = 1
       if (info%myid == 0 .and. c%L_read(j)) then
          write(*,*) "Sampling with cholesky matrix"
       end if

       if (info%myid == 0 .and. maxval(c%corrlen(j,:)) > 0) nsamp = maxval(c%corrlen(j,:))
       call mpi_bcast(nsamp, 1, MPI_INTEGER, 0, c%comm, ierr)

       ! Static variables
       doexit = .false.

       allocate(chisq(0:nsamp))
       allocate(alms(0:nsamp, 0:c%nalm_tot-1,info%nmaps))                         
       allocate(rgs(0:c%nalm_tot-1)) ! Allocate random vector
       allocate(maxit(info%nmaps)) ! maximum iteration 
       maxit = 0

       if (info%myid == 0) open(69, file=trim(cpar%outdir)//'/nonlin-samples_'//trim(c%label)//'_par'//trim(jtext)//'.dat', status = 'unknown', access = 'append', recl=10000)

       ! Save initial alm        
       alms = 0.d0
       ! Gather alms from threads to alms array with correct indices
       do pl = 1, c%theta(j)%p%info%nmaps
          call gather_alms(c%theta(j)%p%alm, alms, c%theta(j)%p%info%nalm, c%theta(j)%p%info%lm, 0, pl, pl)
          allocate(buffer(c%nalm_tot))
          call mpi_allreduce(alms(0,:,pl), buffer, c%nalm_tot, MPI_DOUBLE_PRECISION, MPI_SUM, info%comm, ierr)
          alms(0,:,pl) = buffer
          deallocate(buffer)
       end do

       ! uniform fix
       !if (c%lmax_ind > 0 .and. alms(0,1:,:) == 0.d0) then
       !   alms(0,1:,:) = alms(0,1:,:) + 1e-6
       !   c%theta(j)%p%alm = c%theta(j)%p%alm + 1e-6
       !end if
       
       do pl = 1, c%theta(j)%p%info%nmaps
          ! if sample only pol, skip T
          if (c%poltype(j) > 1 .and. cpar%only_pol .and. pl == 1) cycle 
                
          ! p already calculated if larger than poltype 
          if (pl > c%poltype(j)) cycle

          if (c%lmax_ind_pol(pl,j) < 0) cycle !p is to be local sampled
          
<<<<<<< HEAD
          ! Get sampling tag
          if (c%poltype(j) == 1) then
             tag = "TQU"
          else if (c%poltype(j) == 2) then
             if (pl == 1) then
                tag = "T"
             else
                tag = "QU"
=======
          do j = 1, c%npar
             if (c%p_gauss(2,j) == 0.d0 .or. c%lmax_ind < 0) cycle
             
             ! Set up smoothed data
             if (cpar%myid_chain == 0) write(*,*) '   Sampling ', trim(c%label), ' ', trim(c%indlabel(j))
             call update_status(status, "spec_alm start " // trim(c%label)// ' ' // trim(c%indlabel(j)))
             
             if (c%apply_jeffreys) then
                allocate(df(numband))
                do k = 1, numband
                   df(k)%p => comm_map(data(k)%info)
                end do
>>>>>>> 2475894a
             end if
          else if (c%poltype(j) == 3) then
             if (pl == 1) then
                tag = "T"
             else if (pl == 2) then
                tag = "Q"
             else if (pl == 3) then
                tag = "U"
             end if
          end if
          
          
          
          
          ! Calculate initial chisq
          !if (info%myid == 0) open(54,file='P_jeffreys.dat')
          !do p = 1, 100
          
          !   if (c%theta(j)%p%info%nalm > 0) c%theta(j)%p%alm = (-4.d0 + 0.02d0*p)*sqrt(4.d0*pi)
          
          if (allocated(c%indmask)) then
             call compute_chisq(c%comm, chisq_fullsky=chisq(0), mask=c%indmask)
          else
             call compute_chisq(c%comm, chisq_fullsky=chisq(0))
          end if
          if (c%apply_jeffreys) then
             call c%updateMixmat(df=df, par=j)
             call compute_jeffreys_prior(c, df, pl, j, chisq_jeffreys)
          end if

          !   if (info%myid == 0) write(54,*) -4.d0 + 0.02d0*p, chisq_jeffreys, chisq(0)
          !   if (info%myid == 0) write(*,*) -4.d0 + 0.02d0*p, chisq_jeffreys, chisq(0)
          if (c%apply_jeffreys) chisq(0) = chisq(0) + chisq_jeffreys

<<<<<<< HEAD
          !end do
          !if (info%myid == 0) close(54)
          !call mpi_finalize(p)
          !stop
=======
             info  => comm_mapinfo(c%x%info%comm, c%x%info%nside, &
                  & c%x%info%lmax, c%x%info%nmaps, c%x%info%pol)
             
             ! Params
             write(jtext, fmt = '(I1)') j ! Create j string
             out_every = 10
             check_every = 50 !100
             nsamp = cpar%nsamp_alm !2000
             burnin = cpar%burnin ! Gibbs iter burnin. Tunes steplen.
             cholesky_calc = 1 ! Which gibbs iter to calculate cholesky, then corrlen.
             optimize = cpar%optimize_alm
             apply_prior = .false.
>>>>>>> 2475894a


          call wall_time(t1)
          if (info%myid == 0) then 
             ! Add prior 
             chisq_prior = ((alms(0,0,pl) - sqrt(4*PI)*c%p_gauss(1,j))/c%p_gauss(2,j))**2
             if (c%nalm_tot > 1) then
                do p = 1, c%nalm_tot-1
                   chisq_prior = chisq_prior + (alms(0,p,pl)/c%sigma_priors(p,j))**2
                end do
             end if
             chisq(0) = chisq(0) + chisq_prior

             ! Output init sample
             write(*,fmt='(a, i6, a, f16.2, a, 3f7.2)') "# sample: ", 0, " - chisq: " , chisq(0), " - a_00: ", alms(0,0,:)/sqrt(4.d0*PI)
          end if


          ! Sample new alms (Account for poltype)
          num_accepted = 0
          chisq(1:) = 0.d0
          do i = 1, nsamp                   

             ! Gather alms from threads to alms array with correct indices
             call gather_alms(c%theta(j)%p%alm, alms, c%theta(j)%p%info%nalm, c%theta(j)%p%info%lm, i, pl, pl)

             ! Send all alms to 0 (Dont allreduce because only root will do calculation)
             allocate(buffer(c%nalm_tot))
             call mpi_reduce(alms(i,:,pl), buffer, c%nalm_tot, MPI_DOUBLE_PRECISION, MPI_SUM, 0, info%comm, ierr)
             alms(i,:,pl) = buffer
             deallocate(buffer)

             ! Propose new alms
             if (info%myid == 0) then
                do p = 0, c%nalm_tot-1
                   rgs(p) = c%steplen(pl,j)*rand_gauss(handle)     
                end do
                alms(i,:,pl) = alms(i-1,:,pl) + matmul(c%L(:,:,pl,j), rgs)

                !write(*,*) "steplen", c%steplen(pl,j), "cholesky", c%L(:,:,pl,j)
                !write(*,*) "alms", alms(i-1,:,pl)

                ! Adding prior
                chisq_prior = ((alms(i,0,pl) - sqrt(4*PI)*c%p_gauss(1,j))/c%p_gauss(2,j))**2
                if (c%nalm_tot > 1) then
                   do p = 1, c%nalm_tot-1
                      !write(*,*) "alms ", p, alms(i,p,pl), c%sigma_priors(p,j)
                      chisq_prior = chisq_prior + (alms(i,p,pl)/c%sigma_priors(p,j))**2
                   end do
                end if

<<<<<<< HEAD
                ! Prior adjustments (Nessecary because of loop adjustment)
                !                      if (c%poltype(j) == 1) chisq_prior = chisq_prior*c%theta(j)%p%info%nmaps ! IF sampling pol
                !                      if (c%poltype(j) == 2 .and. pl == 2) chisq_prior = chisq_prior!*2.d0
             end if

             ! Broadcast proposed alms from root
             allocate(buffer(c%nalm_tot))
             buffer = alms(i,:,pl)
             call mpi_bcast(buffer, c%nalm_tot, MPI_DOUBLE_PRECISION, 0, c%comm, ierr)                   
             alms(i,:,pl) = buffer
             deallocate(buffer)

             ! Save to correct poltypes
             if (c%poltype(j) == 1) then      ! {T+E+B}
                do q = 1, c%theta(j)%p%info%nmaps
                   alms(i,:,q) = alms(i,:,pl) ! Save to all maps
                   call distribute_alms(c%theta(j)%p%alm, alms, c%theta(j)%p%info%nalm, c%theta(j)%p%info%lm, i, q, q)
                end do
             else if (c%poltype(j) == 2) then ! {T,E+B}
                if (pl == 1) then
                   call distribute_alms(c%theta(j)%p%alm, alms, c%theta(j)%p%info%nalm, c%theta(j)%p%info%lm, i, pl, pl)
                else
                   do q = 2, c%theta(j)%p%info%nmaps
                      alms(i,:,q) = alms(i,:,pl)
                      call distribute_alms(c%theta(j)%p%alm, alms, c%theta(j)%p%info%nalm, c%theta(j)%p%info%lm, i, q, q)                            
                   end do
                end if
             else if (c%poltype(j) == 3) then ! {T,E,B}
                call distribute_alms(c%theta(j)%p%alm, alms, c%theta(j)%p%info%nalm, c%theta(j)%p%info%lm, i, pl, pl)
             end if

             ! Update mixing matrix with new alms
             if (c%apply_jeffreys) then
                call c%updateMixmat(df=df, par=j)
                call compute_jeffreys_prior(c, df, pl, j, chisq_jeffreys)
             else
                call c%updateMixmat
             end if

             ! Calculate proposed chisq
             if (allocated(c%indmask)) then
                call compute_chisq(c%comm, chisq_fullsky=chisq(i), mask=c%indmask)
             else
                call compute_chisq(c%comm, chisq_fullsky=chisq(i))
             end if
             if (c%apply_jeffreys) chisq(i) = chisq(i) + chisq_jeffreys
=======
                ! Calculate initial chisq
                !if (info%myid == 0) open(54,file='P_jeffreys.dat')
                !do p = 1, 100

                !   if (c%theta(j)%p%info%nalm > 0) c%theta(j)%p%alm = (-4.d0 + 0.02d0*p)*sqrt(4.d0*pi)
                if (allocated(c%indmask)) then
                   call compute_chisq(c%comm, chisq_fullsky=chisq(0), mask=c%indmask, lowres_eval=.true.)
                else
                   call compute_chisq(c%comm, chisq_fullsky=chisq(0), lowres_eval=.true.)
                end if

                ! Use chisq from last iteration
                if (optimize .and. iter > 1 .and. chisq(0)>c%chisq_min(j,pl)) chisq(0) = c%chisq_min(j,pl)
                if (c%apply_jeffreys) then
                   call c%updateMixmat(df=df, par=j)
                   call compute_jeffreys_prior(c, df, pl, j, chisq_jeffreys)
                end if
>>>>>>> 2475894a

             ! Accept/reject test
             ! Reset accepted bool
             accepted = .false.
             if (info%myid == 0) then

                chisq(i) = chisq(i) + chisq_prior

<<<<<<< HEAD
                diff = chisq(i-1)-chisq(i)
                if ( chisq(i) > chisq(i-1) ) then             
                   ! Small chance of accepting this too
                   ! Avoid getting stuck in local mminimum
                   accepted = (rand_uni(handle) < exp(0.5d0*diff))
                else
                   accepted = .true.
                end if

                ! Count accepted and assign chisq values
                if (accepted) then
                   num_accepted = num_accepted + 1
                   ar_tag = " accepted"
                else
                   chisq(i) = chisq(i-1)
                   ar_tag = " rejected"
                end if

                write(*,fmt='(a,i6, a, f14.2, a, f10.2, a, f7.4, a)') tag, i, " - chisq: " , chisq(i), " - diff: ", diff, " - a00-prop: ", alms(i,0,pl)/sqrt(4.d0*PI), ar_tag
             end if
=======
                call wall_time(t1)
                if (info%myid == 0) then 

                   if (apply_prior) then
                      ! Add prior 
                      chisq_prior = ((alms(0,0,pl) - sqrt(4*PI)*c%p_gauss(1,j))/c%p_gauss(2,j))**2
                      if (c%nalm_tot > 1) then
                         do p = 1, c%nalm_tot-1
                            chisq_prior = chisq_prior + (alms(0,p,pl)/c%sigma_priors(p,j))**2
                         end do
                      end if
                      chisq(0) = chisq(0) + chisq_prior
                   end if

                   ! Output init sample
                   write(*,fmt='(a, i6, a, f16.2, a, 3f7.2)') "# sample: ", 0, " - chisq: " , chisq(0), " - a_00: ", alms(0,0,:)/sqrt(4.d0*PI)
                end if

                ! Sample new alms (Account for poltype)
                num_accepted = 0
                chisq(1:) = 0.d0
                do i = 1, nsamp                   
                   
                   ! Gather alms from threads to alms array with correct indices
                   call gather_alms(c%theta(j)%p%alm, alms, c%theta(j)%p%info%nalm, c%theta(j)%p%info%lm, i, pl, pl)
                   
                   ! Send all alms to 0 (Dont allreduce because only root will do calculation)
                   allocate(buffer(c%nalm_tot))
                   call mpi_reduce(alms(i,:,pl), buffer, c%nalm_tot, MPI_DOUBLE_PRECISION, MPI_SUM, 0, info%comm, ierr)
                   alms(i,:,pl) = buffer
                   deallocate(buffer)
                   
                   ! Propose new alms
                   if (info%myid == 0) then
                      do p = 0, c%nalm_tot-1
                         rgs(p) = c%steplen(pl,j)*rand_gauss(handle)     
                      end do                                               
                      alms(i,:,pl) = alms(i-1,:,pl) + matmul(c%L(:,:,pl,j), rgs)
                   end if
                   
                   ! Broadcast proposed alms from root
                   allocate(buffer(c%nalm_tot))
                   buffer = alms(i,:,pl)
                   call mpi_bcast(buffer, c%nalm_tot, MPI_DOUBLE_PRECISION, 0, c%comm, ierr)                   
                   alms(i,:,pl) = buffer
                   deallocate(buffer)
                   
                   ! Save to correct poltypes
                   if (c%poltype(j) == 1) then      ! {T+E+B}
                      do q = 1, c%theta(j)%p%info%nmaps
                         alms(i,:,q) = alms(i,:,pl) ! Save to all maps
                         call distribute_alms(c%theta(j)%p%alm, alms, c%theta(j)%p%info%nalm, c%theta(j)%p%info%lm, i, q, q)
                      end do
                   else if (c%poltype(j) == 2) then ! {T,E+B}
                      if (pl == 1) then
                         call distribute_alms(c%theta(j)%p%alm, alms, c%theta(j)%p%info%nalm, c%theta(j)%p%info%lm, i, pl, pl)
                      else
                         do q = 2, c%theta(j)%p%info%nmaps
                            alms(i,:,q) = alms(i,:,pl)
                            call distribute_alms(c%theta(j)%p%alm, alms, c%theta(j)%p%info%nalm, c%theta(j)%p%info%lm, i, q, q)                            
                         end do
                      end if
                   else if (c%poltype(j) == 3) then ! {T,E,B}
                      call distribute_alms(c%theta(j)%p%alm, alms, c%theta(j)%p%info%nalm, c%theta(j)%p%info%lm, i, pl, pl)
                   end if
>>>>>>> 2475894a

             ! Broadcast result of accept/reject test
             call mpi_bcast(accepted, 1, MPI_LOGICAL, 0, c%comm, ierr)

<<<<<<< HEAD
             if (.not. accepted) then
                ! If rejected, restore old values and send to 
                if (c%poltype(j) == 1) then      ! {T+E+B}
                   do q = 1, c%theta(j)%p%info%nmaps
                      alms(i,:,q) = alms(i-1,:,pl) ! Save to all mapsb
                      call distribute_alms(c%theta(j)%p%alm, alms, c%theta(j)%p%info%nalm, c%theta(j)%p%info%lm, i-1, q, q)
                   end do
                else if (c%poltype(j) == 2) then ! {T,E+B}
                   if (pl == 1) then
                      alms(i,:,pl) = alms(i-1,:,pl) 
                      call distribute_alms(c%theta(j)%p%alm, alms, c%theta(j)%p%info%nalm, c%theta(j)%p%info%lm, i-1, pl, 1)
                   else
                      do q = 2, c%theta(j)%p%info%nmaps
                         alms(i,:,q) = alms(i-1,:,pl)
                         call distribute_alms(c%theta(j)%p%alm, alms, c%theta(j)%p%info%nalm, c%theta(j)%p%info%lm, i-1, q, q)                            
                      end do
                   end if
                else if (c%poltype(j) == 3) then ! {T,E,B}
                   alms(i,:,pl) = alms(i-1,:,pl)
                   call distribute_alms(c%theta(j)%p%alm, alms, c%theta(j)%p%info%nalm, c%theta(j)%p%info%lm, i-1, pl, pl)
                end if

                call c%updateMixmat                                   
             end if


             if (info%myid == 0) then 
                ! Output log to file
                write(69, *) iter, tag, i, chisq(i), alms(i,:,pl)
=======
                   ! Calculate proposed chisq
                   if (allocated(c%indmask)) then
                      call compute_chisq(c%comm, chisq_fullsky=chisq(i), mask=c%indmask, lowres_eval=.true.)
                   else
                      call compute_chisq(c%comm, chisq_fullsky=chisq(i), lowres_eval=.true.)
                   end if

                   ! Accept/reject test
                   ! Reset accepted bool
                   accepted = .false.
                   if (info%myid == 0) then
                      
                      ! Adding prior
                      if (c%apply_jeffreys) chisq(i) = chisq(i) + chisq_jeffreys

                      if (apply_prior) then
                         chisq_prior = ((alms(i,0,pl) - sqrt(4*PI)*c%p_gauss(1,j))/c%p_gauss(2,j))**2
                         if (c%nalm_tot > 1) then
                            do p = 1, c%nalm_tot-1
                               !write(*,*) "alms ", p, alms(i,p,pl), c%sigma_priors(p,j)
                               chisq_prior = chisq_prior + (alms(i,p,pl)/c%sigma_priors(p,j))**2
                            end do
                         end if
                         ! Prior adjustments (Nessecary because of loop adjustment)
                         !if (c%poltype(j) == 1) chisq_prior = chisq_prior*c%theta(j)%p%info%nmaps ! IF sampling pol
                         !if (c%poltype(j) == 2 .and. pl == 2) chisq_prior = chisq_prior!*2.d0

                         chisq(i) = chisq(i) + chisq_prior
                      end if

                      diff = chisq(i-1)-chisq(i)
                      if ( chisq(i) > chisq(i-1)) then             
                         ! Small chance of accepting this too
                         ! Avoid getting stuck in local mminimum
                         if ( .not. (iter > burnin .and. trim(c%operation) == 'optimize')) then
                            accepted = (rand_uni(handle) < exp(0.5d0*diff))
                         end if
                      else
                         accepted = .true.
                      end if
>>>>>>> 2475894a

                ! Write to screen every out_every'th
                if (mod(i,out_every) == 0) then
                   diff = chisq(i-out_every) - chisq(i) ! Output diff
                   write(*,fmt='(a,i6, a, f14.2, a, f10.2, a, f7.4)') tag, i, " - chisq: " , chisq(i), " - diff: ", diff, " - a00-curr: ", alms(i,0,pl)/sqrt(4.d0*PI)
                end if
                ! Adjust learning rate every check_every'th
                if (mod(i, check_every) == 0) then
                   diff = chisq(i-check_every)-chisq(i)                  

                   ! Accept rate
                   accept_rate = num_accepted/FLOAT(check_every)
                   num_accepted = 0

                   ! Write to screen
                   call wall_time(t2)
                   ts = (t2-t1)/DFLOAT(check_every) ! Average time per sample
                   write(*, fmt='(a, i6, a, i6, a, f8.2, a, f5.3, a, f6.2)') tag, i, " - diff last ", check_every, " ", diff, " - accept rate: ", accept_rate, " - time/sample: ", ts
                   call wall_time(t1)

                   ! Adjust steplen in tuning iteration
                   if (iter < burnin) then !( .not. c%L_read(j) .and. iter == 1) then ! Only adjust if tuning

                      if (accept_rate < 0.2) then                 
                         c%steplen(pl,j) = c%steplen(pl,j)*0.5d0
                         write(*,fmt='(a,f10.5)') "Reducing steplen -> ", c%steplen(pl,j)
                      else if (accept_rate > 0.45 .and. accept_rate < 0.55) then
                         c%steplen(pl,j) = c%steplen(pl,j)*2.0d0
                         write(*,fmt='(a,f10.5)') "Equilibrium - Increasing steplen -> ", c%steplen(pl,j)
                      else if (accept_rate > 0.8) then
                         c%steplen(pl,j) = c%steplen(pl,j)*2.d0
                         write(*,fmt='(a,f10.5)') "Increasing steplen -> ", c%steplen(pl,j)
                      end if
                   end if

                   ! Exit if threshold in tuning stage (First 2 iterations if not initialized on L)
                   if (c%corrlen(j,pl) == 0 .and. diff < thresh .and. accept_rate > 0.2 .and. i>=500) then
                      doexit = .true.
                      write(*,*) "Chisq threshold and accept rate reached for tuning iteration", thresh
                   end if
                end if
             end if

             call mpi_bcast(doexit, 1, MPI_LOGICAL, 0, c%comm, ierr)
             if (doexit .or. i == nsamp) then
                if (info%myid == 0 .and. i == nsamp) write(*,*) "nsamp samples reached", nsamp

                ! Save max iteration for this signal
                if (c%poltype(j) == 1) then
                   maxit(:) = i 
                else if (c%poltype(j) == 2) then
                   if (pl==1) then
                      maxit(pl) = i
                   else
                      maxit(pl:) = i
                   end if
                else 
                   maxit(pl) = i
                end if

                exit
             end if
          end do !nsamp
       end do !pl = 1,nmaps

       if (info%myid == 0) close(58)

       ! Calculate correlation length and cholesky matrix 
       ! (Only if first iteration and not initialized from previous)
       if (info%myid == 0 .and. maxval(c%corrlen(j,:)) == 0) then
          if (c%L_read(j)  .and. iter > burnin) then
             write(*,*) 'Calculating correlation function'
             ! Calculate Correlation length
             delta = 100
             allocate(C_(delta))
             allocate(N(delta))
             open(58, file=trim(cpar%outdir)//'/correlation_function_'//trim(c%label)//'_par'//trim(jtext)//'.dat', recl=10000)
             do pl = 1, c%theta(j)%p%info%nmaps

                ! Skip signals with poltype tag
                if (c%poltype(j) > 1 .and. cpar%only_pol .and. pl == 1) cycle 
                if (pl > c%poltype(j)) cycle

                ! Calculate correlation function per alm
                do p = 0, c%nalm_tot-1
                   N(:) = 0
                   C_(:) = 0.d0
                   alms_mean = mean(alms(:,p,pl))
                   alms_var = variance(alms(:,p,pl))
                   do q = 1, maxit(pl)
                      do k = 1, delta
                         if (q+k > maxit(pl)) cycle
                         C_(k) = C_(k) + (alms(q,p,pl)-alms_mean)*(alms(q+k,p,pl)-alms_mean)
                         N(k) = N(k) + 1 ! Less samples every q
                      end do
                   end do

<<<<<<< HEAD
                   where (N>0) C_ = C_/N
                   if ( alms_var > 0 ) C_ = C_/alms_var

                   write(58,*) p, C_ ! Write to file

                   ! Find correlation length
                   c%corrlen(j,pl) = corrlen_init
                   do k = corrlen_init, delta
                      if (C_(k) > 0.1) c%corrlen(j,pl) = k
                   end do

=======
                      ! Adjust learning rate every check_every'th
                      if (mod(i, check_every) == 0) then
                         diff = chisq(i-check_every)-chisq(i)                  

                         ! Accept rate
                         accept_rate = num_accepted/FLOAT(check_every)
                         num_accepted = 0

                         ! Write to screen
                         call wall_time(t2)
                         ts = (t2-t1)/DFLOAT(check_every) ! Average time per sample
                         write(*, fmt='(a, i6, a, i6, a, f8.2, a, f5.3, a, f6.2)') tag, i, " - diff last ", check_every, " ", diff, " - accept rate: ", accept_rate, " - time/sample: ", ts
                         call wall_time(t1)

                         ! Adjust steplen in tuning iteration
                         if (iter <= burnin) then !( .not. c%L_read(j) .and. iter == 1) then ! Only adjust if tuning

                            if (accept_rate < 0.2) then                 
                               c%steplen(pl,j) = c%steplen(pl,j)*0.5d0
                               write(*,fmt='(a,f10.5)') "Reducing steplen -> ", c%steplen(pl,j)
                            else if (accept_rate > 0.45 .and. accept_rate < 0.55) then
                               c%steplen(pl,j) = c%steplen(pl,j)*2.0d0
                               write(*,fmt='(a,f10.5)') "Equilibrium - Increasing steplen -> ", c%steplen(pl,j)
                            else if (accept_rate > 0.8) then
                               c%steplen(pl,j) = c%steplen(pl,j)*2.d0
                               write(*,fmt='(a,f10.5)') "Increasing steplen -> ", c%steplen(pl,j)
                            end if
                         end if

                         ! Exit if threshold in tuning stage (First 2 iterations if not initialized on L)
                         if (c%corrlen(j,pl) == 0 .and. diff < thresh .and. accept_rate > 0.2 .and. i>=500) then
                            doexit = .true.
                            write(*,*) "Chisq threshold and accept rate reached for tuning iteration", thresh
                         end if
                      end if
                   end if
                   
                   call mpi_bcast(doexit, 1, MPI_LOGICAL, 0, c%comm, ierr)
                   if (doexit .or. i == nsamp) then
                      if (optimize) c%chisq_min(j,pl) = chisq(i) ! Stop increase in chisq

                      if (info%myid == 0 .and. i == nsamp) write(*,*) "nsamp samples reached", nsamp

                      ! Save max iteration for this signal
                      if (c%poltype(j) == 1) then
                         maxit(:) = i 
                      else if (c%poltype(j) == 2) then
                         if (pl==1) then
                            maxit(pl) = i
                         else
                            maxit(pl:) = i
                         end if
                      else 
                         maxit(pl) = i
                      end if
                      exit
                   end if
>>>>>>> 2475894a
                end do
                write(*,*) "Correlation length (< 0.1): ", c%corrlen(j,pl) 
             end do
             close(58)
             deallocate(C_, N)

             ! If both corrlen and L have been calulated then output
             filename = trim(cpar%outdir)//'/init_alm_cholesky_'//trim(c%label)//'_par'//trim(jtext)//'.dat'
             open(58, file=filename, recl=10000)
             write(58,*) c%corrlen(j,:)
             write(58,*) c%L(:,:,:,j)
             close(58)
          else if (iter == cholesky_calc) then !if (.false.) then 
             ! If L does not exist yet, calculate
             write(*,*) 'Calculating cholesky matrix'
             do pl = 1, c%theta(j)%p%info%nmaps
                if (maxit(pl) == 0) cycle ! Cycle if not sampled
                call compute_covariance_matrix(alms(INT(maxit(pl)/2):maxit(pl),0:c%nalm_tot-1,pl), c%L(0:c%nalm_tot-1,0:c%nalm_tot-1,pl,j), .true.)
             end do
             c%steplen(:,j) = 0.3d0
             c%L_read(j) = .true. ! L now exists!
          end if

<<<<<<< HEAD
       end if
=======


             if (info%myid == 0) close(58)
             
             ! Calculate correlation length and cholesky matrix 
             ! (Only if first iteration and not initialized from previous)
             if (info%myid == 0 .and. maxval(c%corrlen(j,:)) == 0) then
                if (c%L_read(j)  .and. iter >= burnin) then
                   write(*,*) 'Calculating correlation function'
                   ! Calculate Correlation length
                   delta = 100
                   allocate(C_(delta))
                   allocate(N(delta))
                   open(58, file=trim(cpar%outdir)//'/correlation_function_'//trim(c%label)//'_par'//trim(jtext)//'.dat', recl=10000)
                   do pl = 1, c%theta(j)%p%info%nmaps

                      ! Skip signals with poltype tag
                      if (c%poltype(j) > 1 .and. cpar%only_pol .and. pl == 1) cycle 
                      if (pl > c%poltype(j)) cycle

                      ! Calculate correlation function per alm
                      do p = 0, c%nalm_tot-1
                         N(:) = 0
                         C_(:) = 0.d0
                         alms_mean = mean(alms(:,p,pl))
                         alms_var = variance(alms(:,p,pl))
                         do q = 1, maxit(pl)
                            do k = 1, delta
                               if (q+k > maxit(pl)) cycle
                               C_(k) = C_(k) + (alms(q,p,pl)-alms_mean)*(alms(q+k,p,pl)-alms_mean)
                               N(k) = N(k) + 1 ! Less samples every q
                            end do
                         end do

                         where (N>0) C_ = C_/N
                         if ( alms_var > 0 ) C_ = C_/alms_var

                         write(58,*) p, C_ ! Write to file

                         ! Find correlation length
                         c%corrlen(j,pl) = corrlen_init
                         do k = corrlen_init, delta
                            if (C_(k) > 0.1) c%corrlen(j,pl) = k
                         end do

                      end do
                      write(*,*) "Correlation length (< 0.1): ", c%corrlen(j,pl) 
                   end do
                   close(58)
                   deallocate(C_, N)

                   ! If both corrlen and L have been calulated then output
                   filename = trim(cpar%outdir)//'/init_alm_cholesky_'//trim(c%label)//'_par'//trim(jtext)//'.dat'
                   open(58, file=filename, recl=10000)
                   write(58,*) c%corrlen(j,:)
                   write(58,*) c%L(:,:,:,j)
                   close(58)
                else if (iter == cholesky_calc) then !if (.false.) then 
                   ! If L does not exist yet, calculate
                   write(*,*) 'Calculating cholesky matrix'
                   do pl = 1, c%theta(j)%p%info%nmaps
                      if (maxit(pl) == 0) cycle ! Cycle if not sampled
                      call compute_covariance_matrix(alms(INT(maxit(pl)/2):maxit(pl),0:c%nalm_tot-1,pl), c%L(0:c%nalm_tot-1,0:c%nalm_tot-1,pl,j), .true.)
                   end do

                   c%steplen(:,j) = 0.3d0
                   c%L_read(j) = .true. ! L now exists!
                end if

             end if
>>>>>>> 2475894a

       if (info%myid == 0) close(69)   

       deallocate(alms, rgs, chisq, maxit)

       ! Clean up
       if (c%apply_jeffreys) then
          do k = 1, numband
             call df(k)%p%dealloc()
          end do
          deallocate(df)
       end if

    end select
    
    deallocate(status_fit)

  end subroutine sample_specind_alm

  subroutine sample_specind_local_new(cpar, iter, handle, comp_id, par_id)
    implicit none
    type(comm_params),  intent(in)    :: cpar
    integer(i4b),       intent(in)    :: iter
    type(planck_rng),   intent(inout) :: handle    
    integer(i4b),       intent(in)    :: comp_id     !component id, only doing one (!) component 
    integer(i4b),       intent(in)    :: par_id      !parameter index, 1 -> npar (per component)

    integer(i4b) :: i, j, k, q, p, pl, np, nlm, l_, m_, idx, p_ind, p_min, p_max
    integer(i4b) :: nsamp, out_every, num_accepted, smooth_scale, id_native, ierr, ind
    real(dp)     :: t1, t2, ts, dalm, fwhm_prior, temp_theta
    real(dp)     :: mu, sigma, par, accept_rate, diff, chisq_prior
    integer(i4b), allocatable, dimension(:) :: status_fit   ! 0 = excluded, 1 = native, 2 = smooth
    integer(i4b)                            :: status_amp   !               1 = native, 2 = smooth
    character(len=2) :: itext, jtext
    logical :: accepted, exist, doexit, skip
    class(comm_mapinfo), pointer :: info => null()
    class(comm_N),       pointer :: tmp  => null()
    class(comm_map),     pointer :: res  => null()
    class(comm_comp),    pointer :: c    => null()
    class(comm_map),     pointer :: theta_single_pol => null() ! Spectral parameter of one poltype index (too be smoothed)
    real(dp),          allocatable, dimension(:,:,:)   :: alms
    real(dp),          allocatable, dimension(:,:) :: m
    real(dp),          allocatable, dimension(:) :: buffer, rgs, chisq

    integer(c_int),    allocatable, dimension(:,:) :: lm
    integer(i4b), dimension(MPI_STATUS_SIZE) :: mpistat

    call wall_time(t1)
    
    ! Initialize residual maps
    do i = 1, numband
       res             => compute_residual(i)
       data(i)%res%map =  res%map
       call res%dealloc()
       nullify(res)
    end do

    c           => compList     ! Extremely ugly hack...
    do while (c%id /= comp_id)
       c => c%next()
    end do

    ! Sample poltype index poltype_id of spec. ind. par_id of component comp_id
    allocate(status_fit(numband))

    ! Add current component back into residual
    if (trim(c%class) /= 'ptsrc') then
       do i = 1, numband
          allocate(m(0:data(i)%info%np-1,data(i)%info%nmaps))
          m               = c%getBand(i)
          data(i)%res%map = data(i)%res%map + m
          deallocate(m)
       end do
    end if


    ! Set up smoothed data
    select type (c)
    class is (comm_line_comp)
       if (cpar%myid == 0) write(*,*) '   Sampling ', trim(c%label), ' ', trim(c%indlabel(par_id))

       ! Sample spectral parameters
       call c%sampleSpecInd(cpar, handle, par_id, iter)

    class is (comm_ptsrc_comp)
       if (cpar%myid == 0) write(*,*) '   Sampling ', trim(c%label)

       ! Sample spectral parameters
       call c%sampleSpecInd(cpar, handle, par_id, iter)

    class is (comm_diffuse_comp)
       if (cpar%myid == 0) write(*,*) '   Sampling ', trim(c%label), ' ', trim(c%indlabel(par_id))
       call update_status(status, "nonlin start " // trim(c%label)// ' ' // trim(c%indlabel(par_id)))


       ! Set up type of smoothing scale
       id_native    = 0

       ! Compute smoothed residuals
       nullify(info)
       status_amp   = 0
       status_fit   = 0
       smooth_scale = c%smooth_scale(par_id)
       do i = 1, numband
          if (cpar%num_smooth_scales == 0) then
             status_fit(i)   = 1    ! Native
          else
             if (.not. associated(data(i)%N_smooth(smooth_scale)%p) .or. &
                  & data(i)%bp(0)%p%nu_c < c%nu_min_ind(par_id) .or. &
                  & data(i)%bp(0)%p%nu_c > c%nu_max_ind(par_id)) then
                status_fit(i) = 0
             else
                if (.not. associated(data(i)%B_smooth(smooth_scale)%p)) then
                   status_fit(i)   = 1 ! Native
                else
                   status_fit(i)   = 2 ! Smooth
                end if
             end if
          end if
                
          if (status_fit(i) == 0) then
             ! Channel is not included in fit
             nullify(res_smooth(i)%p)
             nullify(rms_smooth(i)%p)
          else if (status_fit(i) == 1) then
             ! Fit is done in native resolution
             id_native          = i
             info               => data(i)%res%info
             res_smooth(i)%p    => data(i)%res
             tmp                => data(i)%N
             select type (tmp)
                class is (comm_N_rms)
                rms_smooth(i)%p    => tmp
             end select
          else if (status_fit(i) == 2) then
             ! Fit is done with downgraded data
             info  => comm_mapinfo(data(i)%res%info%comm, cpar%nside_smooth(smooth_scale), cpar%lmax_smooth(smooth_scale), &
                  & data(i)%res%info%nmaps, data(i)%res%info%pol)
             call smooth_map(info, .false., data(i)%B(0)%p%b_l, data(i)%res, &
                  & data(i)%B_smooth(smooth_scale)%p%b_l, res_smooth(i)%p)
             rms_smooth(i)%p => data(i)%N_smooth(smooth_scale)%p
          end if

       end do
       status_amp = maxval(status_fit)

       ! Compute smoothed amplitude map
       if (.not. associated(info) .or. status_amp == 0) then
          write(*,*) 'Error: No bands contribute to index fit!'
          call mpi_finalize(i)
          stop
       end if
       if (status_amp == 1) then
          ! Smooth to the beam of the last native channel
          info  => comm_mapinfo(c%x%info%comm, c%x%info%nside, c%x%info%lmax, &
               & c%x%info%nmaps, c%x%info%pol)
          call smooth_map(info, .true., data(id_native)%B(0)%p%b_l*0.d0+1.d0, c%x, &  
               & data(id_native)%B(0)%p%b_l, c%x_smooth)
       else if (status_amp == 2) then
          ! Smooth to the common FWHM
          info  => comm_mapinfo(c%x%info%comm, cpar%nside_smooth(smooth_scale), cpar%lmax_smooth(smooth_scale), &
               & c%x%info%nmaps, c%x%info%pol)
          call smooth_map(info, .true., &
               & data(1)%B_smooth(smooth_scale)%p%b_l*0.d0+1.d0, c%x, &  
               & data(1)%B_smooth(smooth_scale)%p%b_l,           c%x_smooth)
       end if

       ! Compute smoothed spectral index maps
       allocate(c%theta_smooth(c%npar))
       do k = 1, c%npar
          if (k == par_id) cycle
          if (status_amp == 1) then ! Native resolution
             info  => comm_mapinfo(c%x%info%comm, c%x%info%nside, &
                  & c%x%info%lmax, c%x%info%nmaps, c%x%info%pol)
             call smooth_map(info, .false., &
                  & data(id_native)%B(0)%p%b_l*0.d0+1.d0, c%theta(k)%p, &  
                  & data(id_native)%B(0)%p%b_l,           c%theta_smooth(k)%p)
          else if (status_amp == 2) then ! Common FWHM resolution
             info  => comm_mapinfo(c%theta(k)%p%info%comm, cpar%nside_smooth(smooth_scale), &
                  & cpar%lmax_smooth(smooth_scale), c%theta(k)%p%info%nmaps, c%theta(k)%p%info%pol)
             call smooth_map(info, .false., &
                  & data(1)%B_smooth(smooth_scale)%p%b_l*0.d0+1.d0, c%theta(k)%p, &  
                  & data(1)%B_smooth(smooth_scale)%p%b_l,           c%theta_smooth(k)%p)
          end if
       end do

       ! Sample spectral parameters for diffuse component
       call sampleDiffuseSpecInd_nonlin(cpar, handle, c%id, par_id, iter)

    end select
          
          
    ! Clean up temporary data structures
    select type (c)
    class is (comm_line_comp)
    class is (comm_diffuse_comp)
       
       if (associated(c%x_smooth)) then
          call c%x_smooth%dealloc()
          nullify(c%x_smooth)
       end if
       do k =1, c%npar
          if (k == par_id) cycle
          if (allocated(c%theta_smooth)) then
             if (associated(c%theta_smooth(k)%p)) then
                call c%theta_smooth(k)%p%dealloc()
             end if
          end if
       end do
       if (allocated(c%theta_smooth)) deallocate(c%theta_smooth)
       do i = 1, numband
          if (.not. associated(rms_smooth(i)%p)) cycle
          if (status_fit(i) == 2) then
             call res_smooth(i)%p%dealloc()
          end if
          nullify(res_smooth(i)%p)
       end do

       smooth_scale = c%smooth_scale(par_id)
       if (cpar%num_smooth_scales > 0 .and. smooth_scale > 0) then
          if (cpar%fwhm_postproc_smooth(smooth_scale) > 0.d0) then
             ! Smooth index map with a postprocessing beam
             !deallocate(c%theta_smooth)             
             !We rewrite this to smooth the parameter to the same nside as the component, 
             !so that the evaluation/sampling can be done at an arbitrary nside (given by smoothing scale),
             !then be smoothed with a post processing beam at the components full resolution
             info  => comm_mapinfo(c%theta(par_id)%p%info%comm, c%theta(par_id)%p%info%nside, &
                  & 2*c%theta(par_id)%p%info%nside, 1, c%theta(par_id)%p%info%pol) !only want 1 map

             !spec. ind. map with 1 map (will be smoothed like zero spin map using the existing code)
             theta_single_pol => comm_map(info)
             
             do p_ind = 1,c%poltype(par_id)
                if (c%lmax_ind_pol(p_ind,par_id) >= 0) cycle !alm sampled
                if (c%poltype(par_id) == 1) then
                   p_min = 1; p_max = c%nmaps
                   if (cpar%only_pol) p_min = 2
                else if (c%poltype(par_id) == 2) then
                   if (p_ind == 1) then
                      p_min = 1; p_max = 1
                   else
                      p_min = 2; p_max = c%nmaps
                   end if
                else if (c%poltype(par_id) == 3) then
                   p_min = p_ind
                   p_max = p_ind
                end if

                if (p_min<=p_max) then !just a guaranty that we dont smooth for nothing
                   !copy poltype id theta map to the single map
                   theta_single_pol%map(:,1)=c%theta(par_id)%p%map(:,p_min)
                   allocate(c%theta_smooth(c%npar))
                   !smooth single map as intensity (i.e. zero spin)
                   call smooth_map(info, .false., &
                        & c%B_pp_fr(par_id)%p%b_l*0.d0+1.d0, theta_single_pol, &  
                        & c%B_pp_fr(par_id)%p%b_l, c%theta_smooth(par_id)%p)

                   do p = p_min,p_max
                      ! assign smoothed theta map to relevant polarizations
                      c%theta(par_id)%p%map(:,p) = c%theta_smooth(par_id)%p%map(:,1)
                   end do
                   call c%theta_smooth(par_id)%p%dealloc()
                   deallocate(c%theta_smooth)
                end if
             end do
             call theta_single_pol%dealloc()
             theta_single_pol => null()

          end if
       end if

       call update_status(status, "nonlin stop " // trim(c%label)// ' ' // trim(c%indlabel(par_id)))

    end select

    call c%updateMixmat 


    !This is a nice cleanup, but if new residuals are drawn for each time sample_specind_local is called,
    !then this is a step that is not necessary to perform. Leaving it in for now. 
    ! Subtract updated component from residual
    if (trim(c%class) /= 'ptsrc') then
       do i = 1, numband
          allocate(m(0:data(i)%info%np-1,data(i)%info%nmaps))
          m               = c%getBand(i)
          data(i)%res%map = data(i)%res%map - m
          deallocate(m)
       end do
    end if
   
  end subroutine sample_specind_local_new


  subroutine gather_alms(alm, alms, nalm, lm, i, pl, pl_tar)
    implicit none

    real(dp), dimension(0:,1:),    intent(in)    :: alm
    integer(c_int), dimension(1:,0:), intent(in) :: lm
    real(dp), dimension(0:,0:,1:), intent(inout) :: alms
    integer(i4b),                intent(in)    :: nalm, i, pl, pl_tar
    integer(i4b) :: k, l, m, ind

    do k = 0, nalm-1
       ! Gather all alms
       l = lm(1,k)
       m = lm(2,k)
       ind = l**2 + l + m
       alms(i,ind,pl_tar) = alm(k,pl)
    end do

  end subroutine gather_alms

  subroutine distribute_alms(alm, alms, nalm, lm, i, pl, pl_tar)
    implicit none

    real(dp), dimension(0:,1:),    intent(inout)    :: alm
    integer(c_int), dimension(1:,0:), intent(in)   :: lm
    real(dp), dimension(0:,0:,1:),  intent(in)       :: alms
    integer(i4b),                intent(in)       :: nalm, i, pl, pl_tar
    integer(i4b) :: k, l, m, ind
    
    do k = 0, nalm-1
       ! Distribute alms
       l = lm(1,k)
       m = lm(2,k)
       ind = l**2 + l + m
       alm(k,pl_tar) = alms(i,ind,pl)
    end do

  end subroutine distribute_alms


  !Here comes all subroutines for sampling diffuse components locally
  ! Sample spectral parameters
  subroutine sampleDiffuseSpecInd_nonlin(cpar, handle, comp_id, par_id, iter)
    implicit none
    type(comm_params),                       intent(in)           :: cpar
    type(planck_rng),                        intent(inout)        :: handle
    integer(i4b),                            intent(in)           :: par_id, comp_id, iter

    integer(i4b) :: i, j, k, l, n, p, q, pix, ierr, ind(1), counter, n_ok, id
    integer(i4b) :: i_min, i_max, status, n_gibbs, n_pix, n_pix_tot, flag, npar, np, nmaps
    real(dp)     :: a, b, a_tot, b_tot, s, t1, t2, x_min, x_max, delta_lnL_threshold
    real(dp)     :: mu, sigma, par, w, mu_p, sigma_p, a_old, chisq, chisq_old, chisq_tot, unitconv
    real(dp)     :: x(1), theta_min, theta_max
    logical(lgt) :: ok
    logical(lgt), save :: first_call = .true.
    class(comm_comp),         pointer :: c => null()
    class(comm_diffuse_comp), pointer :: c_lnL => null()
    real(dp),     allocatable, dimension(:)   :: lnL, P_tot, F, theta, a_curr
    real(dp),     allocatable, dimension(:,:) :: amp, buffer_lnL, alm_old
    !Following is for the local sampler
    real(dp)     :: old_theta, new_theta, mixing_old, mixing_new, lnL_new, lnL_old, res_lnL, delta_lnL, accept_rate
    integer(i4b) :: i_s, p_min, p_max, pixreg_nprop
    integer(i4b) :: n_spec_prop, n_accept, n_corr_prop, n_prop_limit, n_corr_limit, corr_len
    logical(lgt) :: first_sample
    class(comm_mapinfo),            pointer :: info => null()

    delta_lnL_threshold = 25.d0
    n                   = 101
    n_ok                = 50
    first_call          = .false.


    id = par_id
    c           => compList     ! Extremely ugly hack...
    do while (comp_id /= c%id)
       c => c%next()
    end do
    select type (c)
    class is (comm_diffuse_comp)
       c_lnL => c !to be able to access all diffuse comp parameters through c_lnL
       info  => comm_mapinfo(c_lnL%x%info%comm, c_lnL%x%info%nside, &
            & c_lnL%x%info%lmax, c_lnL%x%info%nmaps, c_lnL%x%info%pol)


       npar      = c_lnL%npar
       np        = c_lnL%x_smooth%info%np
       nmaps     = c_lnL%x_smooth%info%nmaps

       theta_min = c_lnL%p_uni(1,id)
       theta_max = c_lnL%p_uni(2,id)

       !needs rewriting to only sample polarizations covered by polt_id
       if (trim(cpar%operation) == 'optimize') then
          call c_lnL%sampleSpecInd(cpar, handle, par_id, iter) !use code in diffuse_comp_mod

       else if (trim(cpar%operation) == 'sample') then

          allocate(buffer_lnL(0:c_lnL%theta(id)%p%info%np-1,c_lnL%theta(id)%p%info%nmaps))
          buffer_lnL=max(min(c_lnL%theta(id)%p%map,theta_max),theta_min) 
          

          do p = 1,c_lnL%poltype(id)
             if (c_lnL%lmax_ind_pol(p,id) >= 0) cycle !this set of polarizations are not to be local sampled (is checked before this point)
             if (c_lnL%poltype(id) > 1 .and. cpar%only_pol .and. p == 1) cycle !only polarization (poltype > 1)
             if (p > c_lnL%nmaps) cycle ! poltype > number of maps

             if (info%myid == 0) write(*,*) 'Sampling poltype index',p,'of ',c_lnL%poltype(id) !Needed?


             call wall_time(t1)

             if (c_lnL%pol_pixreg_type(p,id)==1) then
                call sampleDiffuseSpecIndFullsky_nonlin(cpar, buffer_lnL, handle, comp_id, par_id, p, iter)
             else if (c_lnL%pol_pixreg_type(p,id)==2) then
                call sampleDiffuseSpecIndSinglePix_nonlin(cpar, buffer_lnL, handle, comp_id, par_id, p, iter)
             else if (c_lnL%pol_pixreg_type(p,id)==3) then
                call sampleDiffuseSpecIndPixReg_nonlin(cpar, buffer_lnL, handle, comp_id, par_id, p, iter)
             else
                write(*,*) 'Undefined spectral index sample region'
                write(*,*) 'Component:',trim(c_lnL%label),'ind:',trim(c_lnL%indlabel(id))
                stop
             end if
             call wall_time(t2)
             if (info%myid == 0) write(*,*) 'poltype:',c_lnL%poltype(id),' pol:', &
                  & p,'CPU time specind = ', real(t2-t1,sp)



          end do

          !after sampling is done we assign the spectral index its new value(s)
          c_lnL%theta(id)%p%map = buffer_lnL
          

          ! Update mixing matrix
          call c_lnL%updateMixmat

          ! Ask for CG preconditioner update
          if (c_lnL%cg_unique_sampgroup > 0) recompute_diffuse_precond = .true.

          ! deallocate

          deallocate(buffer_lnL)

       end if !operation

    end select

  end subroutine sampleDiffuseSpecInd_nonlin

  subroutine sampleDiffuseSpecIndSinglePix_nonlin(cpar, buffer_lnL, handle, comp_id, par_id, p, iter)
    implicit none
    type(comm_params),                       intent(in)           :: cpar
    real(dp),               dimension(0:,:), intent(inout)        :: buffer_lnL
    type(planck_rng),                        intent(inout)        :: handle
    integer(i4b),                            intent(in)           :: comp_id, par_id
    integer(i4b),                            intent(in)           :: p       !incoming polarization
    integer(i4b),                            intent(in)           :: iter    !Gibbs iteration

    integer(i4b) :: i, j, k, l, n, q, pix, ierr, ind(1), counter, n_ok, id
    integer(i4b) :: i_min, i_max, status, n_gibbs, n_pix, n_pix_tot, flag, npar, np, nmaps
    real(dp)     :: a, b, a_tot, b_tot, s, t1, t2, x_min, x_max, delta_lnL_threshold
    real(dp)     :: mu, sigma, par, w, mu_p, sigma_p, a_old, chisq, chisq_old, chisq_tot, unitconv
    real(dp)     :: x(1), theta_min, theta_max
    logical(lgt) :: ok
    logical(lgt), save :: first_call = .true.
    class(comm_comp),         pointer :: c => null()
    class(comm_diffuse_comp), pointer :: c_lnL => null()
    real(dp),     allocatable, dimension(:)   :: lnL, P_tot, F, theta, a_curr
    real(dp),     allocatable, dimension(:,:) :: amp, buffer, alm_old
    !Following is for the local sampler
    real(dp)     :: old_theta, new_theta, mixing_old, mixing_new, lnL_new, lnL_old, res_lnL, delta_lnL
    real(dp)     :: accept_rate, accept_scale, lnL_sum, sum_proplen, sum_accept
    integer(i4b) :: i_s, p_min, p_max, pixreg_nprop, band_count, burn_in, count_accept
    integer(i4b) :: n_spec_prop, n_accept, n_corr_prop, n_prop_limit, n_corr_limit, corr_len
    logical(lgt) :: first_sample, use_det, burned_in
    real(dp),     allocatable, dimension(:) :: all_thetas, data_arr, invN_arr, mixing_old_arr, mixing_new_arr
    real(dp),     allocatable, dimension(:) :: theta_corr_arr
    integer(i4b), allocatable, dimension(:) :: band_i, pol_j
    class(comm_mapinfo),            pointer :: info => null()

    c           => compList     ! Extremely ugly hack...
    do while (comp_id /= c%id)
       c => c%next()
    end do
    select type (c)
    class is (comm_diffuse_comp)
       c_lnL => c !to be able to access all diffuse comp parameters through c_lnL
    end select
    info  => comm_mapinfo(c_lnL%x%info%comm, c_lnL%x%info%nside, &
         & c_lnL%x%info%lmax, c_lnL%x%info%nmaps, c_lnL%x%info%pol)
                
                
    delta_lnL_threshold = 25.d0
    n                   = 101
    n_ok                = 50
    burn_in             = 20
    burned_in           = .false.
    first_call          = .false.

    id = par_id  !hack to not rewrite the entire code from diffuse_comp_mod

    n_prop_limit = 40
    n_corr_limit = 40
    count_accept = 0
    sum_accept   = 0.d0
    sum_proplen   = 0.d0

    !     buffer_lnL (theta, limited by min/max)

    if (c_lnL%poltype(id) == 1) then
       p_min = 1; p_max = c_lnL%nmaps
       if (cpar%only_pol) p_min = 2
    else if (c_lnL%poltype(id) == 2) then
       if (p == 1) then
          p_min = 1; p_max = 1
       else
          p_min = 2; p_max = c_lnL%nmaps
       end if
    else if (c_lnL%poltype(id) == 3) then
       p_min = p
       p_max = p
    else
       write(*,*) 'Unsupported polarization type'
       stop
    end if

    npar      = c_lnL%npar
    np        = c_lnL%x_smooth%info%np
    nmaps     = c_lnL%x_smooth%info%nmaps

    theta_min = c_lnL%p_uni(1,id)
    theta_max = c_lnL%p_uni(2,id)

    !set up which bands and polarizations to include
    !this is to exclude the need of checking this for each time the mixing matrix needs to be computed per pixel
    allocate(band_i(1000),pol_j(1000))
    band_count=0
    do k = 1,numband !run over all active bands
       !check if the band is associated with the component, i.e. frequencies are within 
       !freq. limits for the component
       if (.not. associated(rms_smooth(k)%p)) cycle
       if (data(k)%bp(0)%p%nu_c < c_lnL%nu_min_ind(id) .or. data(k)%bp(0)%p%nu_c > c_lnL%nu_max_ind(id)) cycle

       do l = p_min,p_max !loop all maps of band k associated with p (given poltype)
          if (l > data(k)%info%nmaps) cycle !no map in band k for polarization l
          band_count = band_count + 1
          band_i(band_count)=k
          pol_j(band_count)=l
       end do
    end do

    if (band_count==0) then
       buffer_lnL(:,p_min:p_max)=c_lnL%p_gauss(1,id) !set all thata to prior, as no bands are valid, no data
       deallocate(band_i,pol_j)
       if (info%myid == 0)  write(*,*) 'no data bands available for sampling of spec ind'
       return
    else
       if (info%myid == 0 .and. .true.) then
             write(*,fmt='(a)') '  Active bands'
          do k = 1,band_count
             write(*,fmt='(a,i1)') '   band: '//trim(data(band_i(k))%label)//', -- polarization: ',pol_j(k)
          end do
       end if
    end if

    allocate(all_thetas(npar))
    allocate(mixing_old_arr(band_count),mixing_new_arr(band_count),invN_arr(band_count),data_arr(band_count))
    do pix = 0,np-1 !loop over the number of pixels the processor is handling
       
       if (c_lnL%pol_ind_mask(id)%p%map(pix,p) < 0.5d0) then     ! if pixel is masked out
          buffer_lnL(pix,p_min:p_max) = c_lnL%p_gauss(1,id) ! set spec. ind to prior
          c_lnL%pol_nprop(id)%p%map(pix,p)=0.d0 !to mark that the pixel is masked out, we set nprop to zero
          cycle
       end if
       
       if (c_lnL%pol_sample_nprop(p,id) .or. c_lnL%pol_sample_proplen(p,id)) then
          pixreg_nprop = 10000 !should be enough to find correlation length (and proposal length if prompted) 
          allocate(theta_corr_arr(pixreg_nprop))
          n_spec_prop = 0
          n_corr_prop = 0 
          !c_lnL%pol_sample_nprop(p,id) = boolean array of size (poltype,npar)
          !c_lnL%pol_sample_proplen(p,id) = boolean array of size (poltype,npar)
       else
          pixreg_nprop = IDINT(c_lnL%pol_nprop(id)%p%map(pix,p)) ! comm_map is real(dp), use IDINT to get the integer value
       end if

       n_accept = 0
       first_sample = .true.

       do j = 1,pixreg_nprop !propose new sample n times (for faster mixing in total)
          
          if (first_sample) then
             old_theta = buffer_lnL(pix,p)

             !get the values of the remaining spec inds of the component
             do i = 1, npar
                if (i == id) cycle
                all_thetas(i) = c_lnL%theta_smooth(i)%p%map(pix,p)
             end do
          end if

          !draw new spec ind
          new_theta = old_theta + c_lnL%pol_proplen(id)%p%map(pix,p)*rand_gauss(handle)

          !init log-like for new sample
          if (first_sample) lnL_old = 0.d0
          lnL_new = 0.d0
          
          if (new_theta > theta_max .or. new_theta < theta_min) then !new proposal is outside limits
             lnL_new = -1.d30 
             ! skip the true caclulation of lnL, we reject the sample ~100%
          else
             ! do a clever way of computing the lnL for the different evaluation types
             if (trim(c_lnL%pol_lnLtype(p,id))=='chisq') then
                !write the chisq sampling here

                do k = 1,band_count !run over all active bands
                   ! get conversion factor from amplitude to data (i.e. mixing matrix element)           
                   ! both for old and new spec. ind.
                   if (first_sample) then
                      all_thetas(id)=old_theta
                      mixing_old = c_lnL%F_int(pol_j(k),band_i(k),0)%p%eval(all_thetas) * &
                           & data(band_i(k))%gain * c_lnL%cg_scale
                   end if
                   all_thetas(id)=new_theta
                   mixing_new = c_lnL%F_int(pol_j(k),band_i(k),0)%p%eval(all_thetas) * &
                        & data(band_i(k))%gain * c_lnL%cg_scale

                   !compute chisq for pixel 'pix' of the associated band
                   if (first_sample) then
                      res_lnL = res_smooth(band_i(k))%p%map(pix,pol_j(k)) - mixing_old*c_lnL%x_smooth%map(pix,pol_j(k))
                      lnL_old = lnL_old -0.5d0*(res_lnL*rms_smooth(band_i(k))%p%siN%map(pix,pol_j(k)))**2
                   end if
                   res_lnL = res_smooth(band_i(k))%p%map(pix,pol_j(k)) - mixing_new*c_lnL%x_smooth%map(pix,pol_j(k))
                   lnL_new = lnL_new -0.5d0*(res_lnL*rms_smooth(band_i(k))%p%siN%map(pix,pol_j(k)))**2
                end do

             else if ((trim(c_lnL%pol_lnLtype(p,id))=='ridge') .or. &
                  & (trim(c_lnL%pol_lnLtype(p,id))=='marginal')) then
                if (trim(c_lnL%pol_lnLtype(p,id))=='ridge') then
                   use_det = .false.
                else
                   use_det = .true.
                end if

                !! build mixing matrix, invN and data for pixel
                do k = 1,band_count !run over all active bands
                   ! get conversion factor from amplitude to data (i.e. mixing matrix element)           
                   ! both for old and new spec. ind.
                   if (first_sample) then
                      all_thetas(id)=old_theta
                      mixing_old_arr(k) = c_lnL%F_int(pol_j(k),band_i(k),0)%p%eval(all_thetas) * &
                           & data(band_i(k))%gain * c_lnL%cg_scale
                   end if
                   all_thetas(id)=new_theta
                   mixing_new_arr(k) = c_lnL%F_int(pol_j(k),band_i(k),0)%p%eval(all_thetas) * &
                        & data(band_i(k))%gain * c_lnL%cg_scale

                   data_arr(k)=res_smooth(band_i(k))%p%map(pix,pol_j(k))
                   invN_arr(k)=rms_smooth(band_i(k))%p%siN%map(pix,pol_j(k))**2 !assumed diagonal and uncorrelated 
                end do

                !compute the marginal/ridge log-likelihood for the pixel
                if (first_sample) then
                   lnL_old = lnL_old + comp_lnL_marginal_diagonal(mixing_old_arr, invN_arr, data_arr, &
                        & use_det, band_count)
                end if
                lnL_new = lnL_new + comp_lnL_marginal_diagonal(mixing_new_arr, invN_arr, data_arr, &
                     & use_det, band_count)

             else 
                write(*,*) 'invalid polarized lnL sampler type'
                stop

             end if !chisq/marginal/ridge

             !add spec. ind. priors
             if (first_sample) then
                all_thetas(id)=old_theta
                do l = 1, npar
                   if (c_lnL%p_gauss(2,l) > 0.d0) then
                      lnL_old = lnL_old - 0.5d0 * (all_thetas(l)-c_lnL%p_gauss(1,l))**2 / c_lnL%p_gauss(2,l)**2 
                   end if
                   all_thetas(id)=new_theta
                end do
             end if
             do l = 1, npar
                if (c_lnL%p_gauss(2,l) > 0.d0) then
                   lnL_new = lnL_new - 0.5d0 * (all_thetas(l)-c_lnL%p_gauss(1,l))**2 / c_lnL%p_gauss(2,l)**2 
                end if
             end do
             !first sample done
             first_sample = .false.

          end if !outside spec limits

          !accept/reject new spec ind
          delta_lnL = lnL_new-lnL_old

          if (delta_lnL < 0.d0) then
             !if delta_lnL is more negative than -25.d0, limit to -25.d0
             if (abs(delta_lnL) > delta_lnL_threshold) delta_lnL = -delta_lnL_threshold 

             !draw random uniform number
             a = rand_uni(handle) !draw uniform number from 0 to 1
             if (exp(delta_lnL) > a) then
                !accept
                old_theta = new_theta
                lnL_old = lnL_new !don't have to calculate this again for the next rounds of sampling
                n_accept = n_accept + 1
             end if
          else
             !accept new sample, higher likelihood
             old_theta = new_theta
             lnL_old = lnL_new !don't have to calculate this again for the next rounds of sampling
             n_accept = n_accept + 1
          end if
          
          if (j > burn_in) burned_in = .true.
          ! evaluate proposal_length, then correlation length. 
          !This should only be done the first gibbs iteration, if prompted to do so from parameter file.
          if (c_lnL%pol_sample_proplen(p,id)) then
             n_spec_prop = n_spec_prop + 1
             accept_rate = n_accept*1.d0/n_spec_prop
             if (.not. burned_in) then 
                !giving som time to let the first steps "burn in" if one starts far away from max lnL
                n_spec_prop = 0
                n_accept = 0
             else if (n_spec_prop > n_prop_limit) then
                if (accept_rate > 0.7d0) then
                   accept_scale = 1.5d0
                else if (accept_rate < 0.3d0) then
                   accept_scale = 0.5d0
                else 
                   accept_scale = -1.d0
                end if

                if (accept_scale > 0.d0) then
                   c_lnL%pol_proplen(id)%p%map(pix,p) = c_lnL%pol_proplen(id)%p%map(pix,p)* &
                        & accept_scale !set new proposal length
                   n_accept = 0 !reset with new prop length
                   n_spec_prop = 0 !reset with new prop length
                else
                   sum_accept = sum_accept + accept_rate
                   count_accept = count_accept + 1
                   sum_proplen = sum_proplen + c_lnL%pol_proplen(id)%p%map(pix,p)
                   if (.not. c_lnL%pol_sample_nprop(p,id)) then
                      exit 
                      !ugly, but we only end up here in the first gibbs sample if we are only fitting proposal
                      !lengths and not correlation length
                   end if
                end if
             end if

          else if (c_lnL%pol_sample_nprop(p,id)) then
             ! if we are keeping track of spec inds for corr. length, then save current spec ind
             n_corr_prop = n_corr_prop + 1
             theta_corr_arr(n_corr_prop) = old_theta
             if (.not. burned_in) then 
                !giving som time to let the first steps "burn in" if one starts far away from max lnL
                n_corr_prop = 0
             else if (n_corr_prop > n_corr_limit) then
                corr_len = calc_corr_len(theta_corr_arr(1:n_corr_prop),n_corr_prop) !returns -1 if no corr.len. is found
                if (corr_len > 0) then ! .or. n_corr_prop > 4*c_lnL%nprop_uni(2,id)) then
                   !set nprop (for pix region) to x*corr_len, x=2, but inside limits from parameter file
                   c_lnL%pol_nprop(id)%p%map(pix,p) = 1.d0*min(max(2*corr_len,c_lnL%nprop_uni(1,id)),c_lnL%nprop_uni(2,id))
                   exit 
                   !ugly, but we only end up here in the first gibbs sample if we are fitting correlation length

                end if
             end if
          else
             accept_rate = n_accept*1.d0/j
             sum_accept = sum_accept + accept_rate
             count_accept = count_accept + 1
             sum_proplen = sum_proplen + c_lnL%pol_proplen(id)%p%map(pix,p)
          end if
          
       end do !pixreg_nprop


       if (allocated(theta_corr_arr)) deallocate(theta_corr_arr)
       
       !assign last accepted theta value (old_theta) to the pixels of the current pixel region, 
       !in the polarizations given by poltype and p
       buffer_lnL(pix,p_min:p_max) = old_theta
       
    end do !pix = 1,np


    call mpi_allreduce(MPI_IN_PLACE, sum_accept, 1, MPI_DOUBLE_PRECISION, MPI_SUM, info%comm, ierr)
    call mpi_allreduce(MPI_IN_PLACE, count_accept, 1, MPI_INTEGER, MPI_SUM, info%comm, ierr)
    call mpi_allreduce(MPI_IN_PLACE, sum_proplen, 1, MPI_DOUBLE_PRECISION, MPI_SUM, info%comm, ierr)
    if (info%myid==0) then
       write(*,fmt='(a,f6.4)') '   avg. accept rate     = ', sum_accept/count_accept
       write(*,fmt='(a,e14.4)') '   avg. proposal length = ', sum_proplen/count_accept
    end if
    if (iter >= 2) then !only stop sampling after 2nd iteration, in case first iter is far off.
       c_lnL%pol_sample_nprop(p,id) = .false. !set sampling of correlation length (number of proposals and
       c_lnL%pol_sample_proplen(p,id) = .false. !proposal length to false (this is only to be done first gibbs iteration)
    end if
    !deallocate
    deallocate(mixing_old_arr,mixing_new_arr,data_arr,invN_arr,all_thetas)
    deallocate(band_i,pol_j)


  end subroutine sampleDiffuseSpecIndSinglePix_nonlin


  subroutine sampleDiffuseSpecIndFullsky_nonlin(cpar, buffer_lnL, handle, comp_id, par_id, p, iter)
    implicit none
    type(comm_params),                       intent(in)           :: cpar
    real(dp),               dimension(0:,:), intent(inout)        :: buffer_lnL
    type(planck_rng),                        intent(inout)        :: handle
    integer(i4b),                            intent(in)           :: comp_id, par_id
    integer(i4b),                            intent(in)           :: p       !incoming polarization
    integer(i4b),                            intent(in)           :: iter    !Gibbs iteration

    integer(i4b) :: i, j, k, l, n, q, pix, ierr, ind(1), counter, n_ok, id
    integer(i4b) :: i_min, i_max, status, n_gibbs, n_pix, n_pix_tot, flag, npar, np, nmaps
    real(dp)     :: a, b, a_tot, b_tot, s, t1, t2, x_min, x_max, delta_lnL_threshold
    real(dp)     :: mu, sigma, par, w, mu_p, sigma_p, a_old, chisq, chisq_old, chisq_tot, unitconv
    real(dp)     :: buff1_r(1), buff2_r(1), theta_min, theta_max
    logical(lgt) :: ok
    logical(lgt), save :: first_call = .true.
    class(comm_comp),         pointer :: c => null()
    class(comm_diffuse_comp), pointer :: c_lnL => null()
    !Following is for the local sampler
    real(dp)     :: old_theta, new_theta, mixing_old, mixing_new, lnL_new, lnL_old, res_lnL, delta_lnL
    real(dp)     :: accept_rate, accept_scale, lnL_sum, init_theta
    integer(i4b) :: i_s, p_min, p_max, pixreg_nprop, band_count, pix_count, buff1_i(1), buff2_i(1), burn_in
    integer(i4b) :: n_spec_prop, n_accept, n_corr_prop, n_prop_limit, n_corr_limit, corr_len, out_every
    logical(lgt) :: first_sample, loop_exit, use_det, burned_in
    real(dp),     allocatable, dimension(:)   :: all_thetas, data_arr, invN_arr, mixing_old_arr, mixing_new_arr
    real(dp),     allocatable, dimension(:)   :: theta_corr_arr
    integer(i4b), allocatable, dimension(:)   :: band_i, pol_j
    class(comm_mapinfo),            pointer   :: info => null()

    c           => compList     ! Extremely ugly hack...
    do while (comp_id /= c%id)
       c => c%next()
    end do
    select type (c)
    class is (comm_diffuse_comp)
       c_lnL => c !to be able to access all diffuse comp parameters through c_lnL
    end select
    info  => comm_mapinfo(c_lnL%x%info%comm, c_lnL%x%info%nside, &
         & c_lnL%x%info%lmax, c_lnL%x%info%nmaps, c_lnL%x%info%pol)
                

    delta_lnL_threshold = 25.d0
    n                   = 101
    n_ok                = 50
    burn_in             = 20
    burned_in           = .false.
    first_call          = .false.


    id = par_id !hack to not rewrite too much from diffuse_comp_mod
    
    n_prop_limit = 20
    n_corr_limit = 20
    out_every    = 10

    !     buffer_lnL (theta, limited by min/max)

    if (c_lnL%poltype(id) == 1) then
       p_min = 1; p_max = c_lnL%nmaps
       if (cpar%only_pol) p_min = 2
    else if (c_lnL%poltype(id) == 2) then
       if (p == 1) then
          p_min = 1; p_max = 1
       else
          p_min = 2; p_max = c_lnL%nmaps
       end if
    else if (c_lnL%poltype(id) == 3) then
       p_min = p
       p_max = p
    else
       write(*,*) 'Unsupported polarization type'
       stop
    end if

    npar      = c_lnL%npar
    np        = c_lnL%x_smooth%info%np
    nmaps     = c_lnL%x_smooth%info%nmaps

    theta_min = c_lnL%p_uni(1,id)
    theta_max = c_lnL%p_uni(2,id)

    !set up which bands and polarizations to include

    allocate(band_i(3*numband),pol_j(3*numband))

    band_count=0
    do k = 1,numband !run over all active bands
       !check if the band is associated with the smoothed component, and if band frequencies are within 
       !freq. limits for the component
       if (.not. associated(rms_smooth(k)%p)) cycle
       if (data(k)%bp(0)%p%nu_c < c_lnL%nu_min_ind(id) .or. data(k)%bp(0)%p%nu_c > c_lnL%nu_max_ind(id)) cycle
                   
       do l = p_min,p_max !loop all maps of band k associated with p (given poltype)
          if (l > data(k)%info%nmaps) cycle !no map in band k for polarization l
          band_count = band_count + 1
          band_i(band_count)=k
          pol_j(band_count)=l
       end do
    end do

    if (band_count==0) then
       buffer_lnL(:,p_min:p_max)=c_lnL%p_gauss(1,id) !set theta to prior, as no bands are valid, no data
       deallocate(band_i,pol_j)
       if (info%myid == 0)  write(*,*) 'no data bands available for sampling of spec ind'
       return
    else
       if (info%myid == 0 .and. .true.) then
             write(*,fmt='(a)') '  Active bands'
          do k = 1,band_count
             write(*,fmt='(a,i1)') '   band: '//trim(data(band_i(k))%label)//', -- polarization: ',pol_j(k)
          end do
       end if
    end if

    allocate(all_thetas(npar))
    allocate(mixing_old_arr(band_count),mixing_new_arr(band_count),invN_arr(band_count),data_arr(band_count))

    n_spec_prop = 0
    n_accept = 0
    n_corr_prop = 0 
    if (c_lnL%pol_sample_nprop(p,id) .or. c_lnL%pol_sample_proplen(p,id)) then
       pixreg_nprop = 10000 !should be enough to find correlation length (and proposal length if prompted) 
       allocate(theta_corr_arr(pixreg_nprop))
       !c_lnL%pol_sample_nprop(j,p,id) = boolean array of size (n_pixreg,poltype)
       !c_lnL%pol_sample_proplen(j,p,id) = boolean array of size (n_pixreg,poltype)
    else
       pixreg_nprop = IDINT(c_lnL%pol_nprop(id)%p%map(0,p)) ! comm_map is real(dp), use IDINT() to convert to integer
    end if

    first_sample  = .true.
    loop_exit     = .false.
    
    call wall_time(t1)
    do j = 1,pixreg_nprop !propose new sample n times (for faster mixing in total)
       if (info%myid == 0) then
          if (first_sample) then
             !taking the avg fullsky value
             old_theta = sum(buffer_lnL(:,p_min)) 
             pix_count = np
             call mpi_allreduce(MPI_IN_PLACE, old_theta, 1, MPI_DOUBLE_PRECISION, & 
                  & MPI_SUM, info%comm, ierr)
             call mpi_allreduce(MPI_IN_PLACE, pix_count, 1, MPI_INTEGER, & 
                  & MPI_SUM, info%comm, ierr)
             old_theta = old_theta/pix_count

             init_theta = old_theta
             write(*,fmt='(a, f10.5)') "  initial sepc. ind. value: ", init_theta
          end if

          !draw new spec ind, 
          new_theta = old_theta + c_lnL%pol_proplen(id)%p%map(0,p)*rand_gauss(handle)

       end if


       !broadcast new_theta, and new old_theta, and all_thetas to the other processors
       if (first_sample) call mpi_bcast(old_theta, 1, MPI_DOUBLE_PRECISION, &
            & 0, c_lnL%comm, ierr)
       call mpi_bcast(new_theta, 1, MPI_DOUBLE_PRECISION, 0, c_lnL%comm, ierr)

       if (info%myid==0 .and. mod(j,out_every)==0) then
          write(*,fmt='(a, i6, a, f10.5, a, f10.5)') "  proposal: ", j," -- Current ind: ", &
               & old_theta, " -- proposed ind: ", new_theta
       end if


       !init log-like for new sample
       if (first_sample) lnL_old = 0.d0
       lnL_new = 0.d0       

       if (new_theta > theta_max .or. new_theta < theta_min) then !new proposal is outside limits
          lnL_new = -1.d30 
          ! skip the true caclulation of lnL, we reject the sample ~100%
          if (info%myid==0) write(*,fmt='(a, f10.5, a, f10.5)') "    Proposed ind outside limits.  min: ", &
               & theta_min," -- max: ", theta_max
       else
          pix_count = 0
          all_thetas(id)=new_theta
          !lnL type should split here
          if (trim(c_lnL%pol_lnLtype(p,id))=='chisq') then
             !loop bands and then pixels

             do pix = 0,np-1 !loop over pixels covered by the processor
                if (c_lnL%pol_ind_mask(id)%p%map(pix,p) < 0.5d0) cycle     ! if pixel is masked out

                !get the values of the remaining spec inds of the component for the given pixel
                do i = 1, npar
                   if (i == id) cycle
                   all_thetas(i) = c_lnL%theta_smooth(i)%p%map(pix,p) 
                end do

                do k = 1,band_count !run over all active bands
                   pix_count = pix_count + 1

                   ! get conversion factor from amplitude to data (i.e. mixing matrix element)           
                   ! both for old and new spec. ind. and calc. log likelihood (chisq)
                   if (first_sample) then
                      all_thetas(id)=old_theta
                      mixing_old = c_lnL%F_int(pol_j(k),band_i(k),0)%p%eval(all_thetas) * &
                           & data(band_i(k))%gain * c_lnL%cg_scale
                      all_thetas(id)=new_theta

                      res_lnL = res_smooth(band_i(k))%p%map(pix,pol_j(k)) - mixing_old* &
                           & c_lnL%x_smooth%map(pix,pol_j(k))
                      lnL_old = lnL_old -0.5d0*(res_lnL*rms_smooth(band_i(k))%p%siN%map(pix,pol_j(k)))**2

                   end if
                   mixing_new = c_lnL%F_int(pol_j(k),band_i(k),0)%p%eval(all_thetas) * &
                        & data(band_i(k))%gain * c_lnL%cg_scale

                   res_lnL = res_smooth(band_i(k))%p%map(pix,pol_j(k)) - mixing_new* &
                        & c_lnL%x_smooth%map(pix,pol_j(k))
                   lnL_new = lnL_new -0.5d0*(res_lnL*rms_smooth(band_i(k))%p%siN%map(pix,pol_j(k)))**2
                end do
             end do

          else if ((trim(c_lnL%pol_lnLtype(p,id))=='ridge') .or. &
               & (trim(c_lnL%pol_lnLtype(p,id))=='marginal')) then
             if (trim(c_lnL%pol_lnLtype(p,id))=='ridge') then
                use_det = .false.
             else
                use_det = .true.
             end if

             do pix = 0,np-1 !More precise, we need to loop over pixels covered by the processor
                
                if (c_lnL%pol_ind_mask(id)%p%map(pix,p) < 0.5d0) cycle     ! if pixel is masked out

                !get the values of the remaining spec inds of the component for the given pixel
                do i = 1, npar
                   if (i == id) cycle
                   all_thetas(i) = c_lnL%theta_smooth(i)%p%map(pix,p) 
                end do

                !build mixing matrix
                do k = 1,band_count !run over all active bands
                   pix_count = pix_count + 1

                   if (first_sample) then
                      all_thetas(id)=old_theta
                      mixing_old_arr(k) = c_lnL%F_int(pol_j(k),band_i(k),0)%p%eval(all_thetas) * &
                           & data(band_i(k))%gain * c_lnL%cg_scale
                      all_thetas(id)=new_theta
                   end if
                   mixing_new_arr(k) = c_lnL%F_int(pol_j(k),band_i(k),0)%p%eval(all_thetas) * &
                        & data(band_i(k))%gain * c_lnL%cg_scale
                   pix_count = pix_count + 1
                   data_arr(k)=res_smooth(band_i(k))%p%map(pix,pol_j(k))
                   invN_arr(k)=rms_smooth(band_i(k))%p%siN%map(pix,pol_j(k))**2 !assumed diagonal and uncorrelated 
                end do

                !compute the marginal/ridge log-like for the pixel
                if (first_sample) then
                   lnL_old = lnL_old + comp_lnL_marginal_diagonal(mixing_old_arr, invN_arr, data_arr, &
                        & use_det, band_count)
                end if
                lnL_new = lnL_new + comp_lnL_marginal_diagonal(mixing_new_arr, invN_arr, data_arr, &
                     & use_det, band_count)
             end do
          else 
             if (info%myid==0) write(*,*) 'invalid polarized lnL sampler type'
             stop

          end if !chisq/marginal/ridge


          !Sum lnL_new (and lnL_old) among all processors
          if (first_sample) then
             !there is a problem with the mpi_allreduce call. Commander3 crashes
             call mpi_allreduce(lnL_old, buff2_r, 1, MPI_DOUBLE_PRECISION, & 
                  & MPI_SUM, info%comm, ierr)
             lnL_old = buff2_r(1)

             call mpi_allreduce(pix_count, k, 1, MPI_INTEGER, & 
                  & MPI_SUM, info%comm, ierr)
             pix_count = k

             if (pix_count == 0) then! there are no data that is valid
                old_theta = c_lnL%p_gauss(1,id) !set theta to prior
                !set nprop to 0, write error message, then exit sampling
                c_lnL%pol_nprop(id)%p%map(:,p) = 0.d0
                if (info%myid==0) write(*,*) "    No valid pixels to sample spectral index from"
                exit
             end if

          end if

          call mpi_allreduce(lnL_new, lnl_sum, 1, MPI_DOUBLE_PRECISION, & 
               & MPI_SUM, info%comm, ierr)
          lnL_new = lnL_sum

          !add spec. ind. priors
          if (info%myid == 0) then
             if (first_sample) then
                all_thetas(id)=old_theta
                do l = 1, npar
                   if (c_lnL%p_gauss(2,l) > 0.d0) then
                      lnL_old = lnL_old - 0.5d0 * (all_thetas(l)-c_lnL%p_gauss(1,l))**2 / c_lnL%p_gauss(2,l)**2 
                   end if
                   all_thetas(id)=new_theta
                end do
             end if
             do l = 1, npar
                if (c_lnL%p_gauss(2,l) > 0.d0) then
                   lnL_new = lnL_new - 0.5d0 * (all_thetas(l)-c_lnL%p_gauss(1,l))**2 / c_lnL%p_gauss(2,l)**2 
                end if
             end do
          end if

          !first sample done
          first_sample = .false.

          if (pix_count==0) then
             !set theta to prior
             old_theta = c_lnL%p_gauss(1,id)
             !set number of proposals to zero, i.e. spectral index will not be sampled in later iterations 
             !as there are no unmasked data
             c_lnL%pol_nprop(id)%p%map(:,p)=0.d0
             exit   !exit sampling
          end if

       end if !new_theta outside spec limits

       if (info%myid == 0) then
          !accept/reject new spec ind
          delta_lnL = lnL_new-lnL_old

          if (mod(j,out_every)==0) write(*,fmt='(a, e14.5)') "    lnL_new - lnL_old = ", delta_lnL


          if (delta_lnL < 0.d0) then
             !if delta_lnL is more negative than -25.d0, limit to -25.d0
             if (abs(delta_lnL) > delta_lnL_threshold) delta_lnL = -delta_lnL_threshold 

             !draw random uniform number
             a = rand_uni(handle) !draw uniform number from 0 to 1
             if (exp(delta_lnL) > a) then
                !accept
                old_theta = new_theta
                lnL_old = lnL_new !don't have to calculate this again for the next rounds of sampling
                n_accept = n_accept + 1
             end if
          else
             !accept new sample, higher likelihood
             old_theta = new_theta
             lnL_old = lnL_new !don't have to calculate this again for the next rounds of sampling
             n_accept = n_accept + 1
          end if

          if (j > burn_in) burned_in = .true.
          ! evaluate proposal_length, then correlation length. 
          !This should only be done the first gibbs iteration, if prompted to do so from parameter file.
          if (c_lnL%pol_sample_proplen(p,id)) then
             n_spec_prop = n_spec_prop + 1
             accept_rate = n_accept*1.d0/n_spec_prop
             if (mod(n_spec_prop,out_every)==0) write(*,fmt='(a, f6.4)') "   accept rate = ", accept_rate
             if (.not. burned_in) then 
                !giving som time to let the first steps "burn in" if one starts far away from max lnL
                n_spec_prop = 0
                n_accept = 0
             else if (n_spec_prop > n_prop_limit) then
                if (accept_rate > 0.7d0) then
                   accept_scale = 1.5d0
                else if (accept_rate < 0.3d0) then
                   accept_scale = 0.5d0
                else 
                   accept_scale = -1.d0
                end if

                if (accept_scale > 0.d0) then
                   !prop_len only ever used by root processor
                   c_lnL%pol_proplen(id)%p%map(0,p) = c_lnL%pol_proplen(id)%p%map(0,p)*accept_scale !set new proposal length
                   n_accept = 0 !reset with new prop length
                   n_spec_prop = 0 !reset with new prop length
                   write(*,fmt='(a, e14.5)') "     New prop. len. = ", c_lnL%pol_proplen(id)%p%map(0,p)
                else
                   c_lnL%pol_sample_proplen(p,id)=.false. !making sure we dont go back into prop. len. sampling
                   !only necessary to update for myid==0
                   if (.not. c_lnL%pol_sample_nprop(p,id)) then
                      loop_exit=.true. !we have found the ideal proposal length, not looking for correlation length
                   end if
                end if
             end if

          else if (c_lnL%pol_sample_nprop(p,id)) then
             ! if we are keeping track of spec inds for corr. length, then save current spec ind
             n_corr_prop = n_corr_prop + 1
             theta_corr_arr(n_corr_prop) = old_theta
             if (.not. burned_in) then
                n_corr_prop = 0
             else if (n_corr_prop > n_corr_limit) then
                corr_len = calc_corr_len(theta_corr_arr(1:n_corr_prop),n_corr_prop) !returns -1 if no corr.len. is found
                if (corr_len > 0) then ! .or. n_corr_prop > 4*c_lnL%nprop_uni(2,id)) then
                   !set pixreg_nprop (for pix region) to x*corr_len, x=2, but inside limits from parameter file
                   c_lnL%pol_nprop(id)%p%map(:,p) = 1.d0*min(max(2*corr_len,c_lnL%nprop_uni(1,id)),c_lnL%nprop_uni(2,id))
                   loop_exit=.true. !we have found the correlation length
                   c_lnL%pol_sample_nprop(p,id)=.false. !making sure we dont go back into corr. len. sampling
                end if
             end if
          else
             accept_rate = n_accept*1.d0/j
             if (mod(j,out_every)==0) write(*,fmt='(a, f6.4)') "   accept rate = ", accept_rate
          end if
          
       end if

       call wall_time(t2)

       if (info%myid == 0 .and. mod(j,out_every)==0) write(*,*) '   Sample:',j,'  Wall time per sample:',real((t2-t1)/j,sp)

       call mpi_bcast(loop_exit, 1, MPI_LOGICAL, 0, c_lnL%comm, ierr)

       if (loop_exit) exit
       
    end do !nprop

    !bcast proposal length
    call mpi_bcast(c_lnL%pol_proplen(id)%p%map(0,p), 1, MPI_DOUBLE_PRECISION, 0, &
         & c_lnL%comm, ierr)
    c_lnL%pol_proplen(id)%p%map(:,p) = c_lnL%pol_proplen(id)%p%map(0,p)

    !bcast number of proposals
    call mpi_bcast(c_lnL%pol_nprop(id)%p%map(0,p), 1, MPI_DOUBLE_PRECISION, 0, &
         & c_lnL%comm, ierr)
    c_lnL%pol_nprop(id)%p%map(:,p) = c_lnL%pol_nprop(id)%p%map(0,p)

    !bcast last valid theta to all procs to update theta map
    call mpi_bcast(old_theta, 1, MPI_DOUBLE_PRECISION, 0, c_lnL%comm, ierr)

    buffer_lnL(:,p_min:p_max) = old_theta

    if (info%myid==0) then
       write(*,fmt='(a, f10.5)') "    Final spec. ind. value: ", old_theta
       write(*,fmt='(a, i5, a, e14.5)') "    Number of proposals: ",IDINT(c_lnL%pol_nprop(id)%p%map(0,p)), &
            & "  --  Proposal length: ", c_lnL%pol_proplen(id)%p%map(0,p)
       write(*,fmt='(a, e14.5)') "    Difference in spec. ind., new - old: ", old_theta-init_theta
       write(*,*) ''
    end if

    if (iter >= 2) then !only stop sampling after 2nd iteration, in case first iter is far off.
       c_lnL%pol_sample_nprop(p,id) = .false. !set sampling of correlation length (number of proposals) and
       c_lnL%pol_sample_proplen(p,id) = .false. !proposal length to false (this is only to be done in the first 
                                               !gibbs iteration anyways)
    end if

    !deallocate
    deallocate(mixing_old_arr,mixing_new_arr,data_arr,invN_arr,all_thetas)
    deallocate(band_i,pol_j)
    if (allocated(theta_corr_arr)) deallocate(theta_corr_arr)

  end subroutine sampleDiffuseSpecIndFullsky_nonlin


  subroutine sampleDiffuseSpecIndPixReg_nonlin(cpar, buffer_lnL, handle, comp_id, par_id, p, iter)
    implicit none
    type(comm_params),                       intent(in)           :: cpar
    real(dp),               dimension(0:,:), intent(inout)        :: buffer_lnL
    type(planck_rng),                        intent(inout)        :: handle
    integer(i4b),                            intent(in)           :: comp_id, par_id
    integer(i4b),                            intent(in)           :: p       !incoming polarization
    integer(i4b),                            intent(in)           :: iter    !Gibbs iteration

    integer(i4b) :: i, j, k, l, m, n, q, pr, max_pr, pix, ierr, ind(1), counter, n_ok, id
    integer(i4b) :: i_min, i_max, status, n_gibbs, n_pix, n_pix_tot, flag, npar, np, nmaps, nsamp
    real(dp)     :: a, b, a_tot, b_tot, s, t0, t1, t2, t3, t4, x_min, x_max, delta_lnL_threshold
    real(dp)     :: mu, sigma, par, w, mu_p, sigma_p, a_old, chisq, chisq_old, chisq_tot, unitconv
    real(dp)     :: buff_init, theta_min, theta_max, running_accept, running_dlnL
    logical(lgt) :: ok, outside
    logical(lgt), save :: first_call = .true.
    class(comm_comp),         pointer :: c => null()
    class(comm_diffuse_comp), pointer :: c_lnL => null()
    !Following is for the local sampler
    real(dp)     :: mixing_old, mixing_new, lnL_new, lnL_old, res_lnL, delta_lnL, lnL_prior, lnL_init
    real(dp)     :: accept_rate, accept_scale, lnL_sum, proplen, chisq_jeffreys, avg_dlnL, lnL_total_init
    real(dp)     :: old_theta, new_theta
    integer(i4b) :: i_s, p_min, p_max, pixreg_nprop, band_count, pix_count, buff1_i(1), buff2_i(1), burn_in
    integer(i4b) :: n_spec_prop, n_accept, n_corr_prop, n_prop_limit, n_corr_limit, corr_len, out_every
    integer(i4b) :: npixreg, smooth_scale, arr_ind, np_lr, np_fr, myid_pix
    logical(lgt) :: first_sample, loop_exit, use_det, burned_in, sampled_nprop, sampled_proplen
    real(dp),      allocatable, dimension(:) :: all_thetas, data_arr, invN_arr, mixing_old_arr, mixing_new_arr
    real(dp),      allocatable, dimension(:) :: theta_corr_arr, old_thetas, new_thetas, init_thetas, sum_theta
    real(dp),      allocatable, dimension(:) :: old_theta_smooth, new_theta_smooth, dlnL_arr
    integer(i4b),  allocatable, dimension(:) :: band_i, pol_j, accept_arr
    class(comm_mapinfo),             pointer :: info_fr => null() !full resolution
    class(comm_mapinfo),             pointer :: info_fr_single => null() !full resolution, nmaps=1
    class(comm_mapinfo),             pointer :: info_lr => null() !low resolution
    class(comm_mapinfo),             pointer :: info_lr_single => null() !low resolution, nmaps=1
    class(comm_mapinfo),             pointer :: info_data => null() !data band map info
    class(comm_map),                 pointer :: theta_single_fr => null() ! Spectral parameter of polt_id index
    class(comm_map),                 pointer :: theta_single_lr => null() ! smoothed spec. ind. of polt_id index
    class(comm_map),                 pointer :: theta_lr => null() ! smoothed spec. ind. of polt_id index
    class(comm_map),                 pointer :: theta_lr_hole => null() ! smoothed spec. ind. of polt_id index
    class(comm_map),                 pointer :: theta_fr => null() ! smoothed spec. ind. of polt_id index
    class(comm_map),                 pointer :: mask_lr => null() ! lowres mask
    class(comm_map),                 pointer :: res_map => null() ! lowres  residual map
    class(comm_map),                 pointer :: temp_res => null() 
    type(map_ptr), allocatable, dimension(:) :: df

    c           => compList     ! Extremely ugly hack...
    do while (comp_id /= c%id)
       c => c%next()
    end do
    select type (c)
    class is (comm_diffuse_comp)
       c_lnL => c !to be able to access all diffuse comp parameters through c_lnL
    end select

    id = par_id !hack to not rewrite too much from diffuse_comp_mod

    info_fr  => comm_mapinfo(c_lnL%theta(id)%p%info%comm, c_lnL%theta(id)%p%info%nside, &
         & 2*c_lnL%theta(id)%p%info%nside, c_lnL%theta(id)%p%info%nmaps, c_lnL%theta(id)%p%info%pol)

    info_fr_single  => comm_mapinfo(c_lnL%theta(id)%p%info%comm, c_lnL%theta(id)%p%info%nside, &
         & 2*c_lnL%theta(id)%p%info%nside, 1, c_lnL%theta(id)%p%info%pol)

    info_lr  => comm_mapinfo(c_lnL%x_smooth%info%comm, c_lnL%x_smooth%info%nside, &
         & c_lnL%x_smooth%info%lmax, c_lnL%x_smooth%info%nmaps, c_lnL%x_smooth%info%pol)

    info_lr_single  => comm_mapinfo(c_lnL%x_smooth%info%comm, c_lnL%x_smooth%info%nside, &
         & c_lnL%x_smooth%info%lmax, 1, c_lnL%x_smooth%info%pol)
                
    theta_single_fr => comm_map(info_fr_single)
    theta_fr => comm_map(info_fr_single)

    myid_pix = info_fr%myid ! using this proc id and info_fr%comm in all mpi calls to ensure that values are properly dispersed between processors 

    !ud_grade mask
    mask_lr => comm_map(info_lr)
    call c_lnL%pol_ind_mask(id)%p%udgrade(mask_lr)

    !init lowres residual map
    res_map => comm_map(info_lr)


    delta_lnL_threshold = 25.d0
    n                   = 101
    n_ok                = 50
    burn_in             = 20
    burned_in           = .false.
    first_call          = .false.

    
    n_prop_limit = 40
    n_corr_limit = 100
    out_every    = 40
   
    !     buffer_lnL (theta, limited by min/max)

    if (c_lnL%poltype(id) == 1) then
       p_min = 1; p_max = c_lnL%nmaps
       if (cpar%only_pol) p_min = 2
    else if (c_lnL%poltype(id) == 2) then
       if (p == 1) then
          p_min = 1; p_max = 1
       else
          p_min = 2; p_max = c_lnL%nmaps
       end if
    else if (c_lnL%poltype(id) == 3) then
       p_min = p
       p_max = p
    else
       write(*,*) 'Unsupported polarization type'
       stop
    end if

    npar      = c_lnL%npar
    np_fr     = info_fr%np
    np_lr     = info_lr%np
    nmaps     = c_lnL%x_smooth%info%nmaps
    npixreg   = c_lnL%npixreg(p,id)

    theta_min = c_lnL%p_uni(1,id)
    theta_max = c_lnL%p_uni(2,id)


    ! Initialize new theta values if this is the first time sampling and theta has been initialized from HDF-file
    if (c_lnL%first_ind_sample(p,id) .and. (.not. (trim(cpar%init_chain_prefix) == 'none' .or. &
         & trim(c_lnL%init_from_HDF) == 'none'))) then
       
       allocate(sum_theta(c_lnL%npixreg(p,id)))
       sum_theta=0.d0

       do k = 0,c_lnL%theta(i)%p%info%np-1
          m = c_lnL%ind_pixreg_arr(k,p,id)
          sum_theta(m)=sum_theta(m)+c_lnL%theta(id)%p%map(k,p)
       end do

       !allreduce
       call mpi_allreduce(MPI_IN_PLACE, sum_theta, c_lnL%npixreg(p,id), MPI_DOUBLE_PRECISION, MPI_SUM, info_fr%comm, ierr)

       do k = 1,c_lnL%npixreg(j,i)
          !if (cpar%myid == cpar%root) write(*,*) 'pixreg',k,'  -- numbe of pixels',sum_pix(k)
          if (c_lnL%npix_pixreg(k,p,id) > 0) then
             c_lnL%theta_pixreg(k,j,i)=sum_theta(k)/(1.d0*c_lnL%npix_pixreg(k,p,id))
          else
             c_lnL%theta_pixreg(k,j,i)=c_lnL%p_gauss(1,i) ! the prior as theta
          end if
       end do
       deallocate(sum_theta)
       c_lnL%first_ind_sample(p,id)=.false.
    end if


    !set up which bands and polarizations to include

    allocate(band_i(3*numband),pol_j(3*numband))

    band_count=0
    do k = 1,numband !run over all active bands
       !check if the band is associated with the smoothed component, and if band frequencies are within 
       !freq. limits for the component
       if (.not. associated(rms_smooth(k)%p)) cycle
       if (data(k)%bp(0)%p%nu_c < c_lnL%nu_min_ind(id) .or. data(k)%bp(0)%p%nu_c > c_lnL%nu_max_ind(id)) cycle
                   
       do l = p_min,p_max !loop all maps of band k associated with p (given poltype)
          if (l > data(k)%info%nmaps) cycle !no map in band k for polarization l
          band_count = band_count + 1
          band_i(band_count)=k
          pol_j(band_count)=l
       end do
    end do

    if (band_count==0) then
       buffer_lnL(:,p_min:p_max)=c_lnL%p_gauss(1,id) !set theta to prior, as no bands are valid, no data
       deallocate(band_i,pol_j)
       if (cpar%verbosity>2 .and. myid_pix == 0)  write(*,*) 'no data bands available for sampling of spec ind'
       return
    else
       if (cpar%verbosity>2 .and. myid_pix == 0) then
             write(*,fmt='(a)') '  Active bands'
          do k = 1,band_count
             write(*,fmt='(a,i1)') '   band: '//trim(data(band_i(k))%label)//', -- polarization: ',pol_j(k)
          end do
       end if
    end if

    ! This is used for marginal/ridge sampling
    allocate(all_thetas(npar))
    allocate(mixing_old_arr(band_count),mixing_new_arr(band_count),invN_arr(band_count),data_arr(band_count))

    !This is used for all
    allocate(old_thetas(0:npixreg),new_thetas(0:npixreg),init_thetas(0:npixreg))
    allocate(old_theta_smooth(0:np_lr-1), new_theta_smooth(0:np_lr-1))
    allocate(accept_arr(n_prop_limit), dlnL_arr(n_prop_limit))

    !This is used for fullres chisq
    if (c_lnL%apply_jeffreys) then
       allocate(df(numband))
       do k = 1, numband
          df(k)%p => comm_map(data(k)%info)
       end do
    end if

    sampled_nprop = .false.
    sampled_proplen = .false.
    if (c_lnL%pol_sample_nprop(p,id)) sampled_nprop = .true.
    if (c_lnL%pol_sample_proplen(p,id)) sampled_proplen = .true.

    old_thetas = c_lnL%theta_pixreg(:,p,id)
    old_thetas = min(max(old_thetas,theta_min),theta_max)
    new_thetas = old_thetas
    ! that the root processor operates on
    init_thetas = old_thetas
    if (cpar%verbosity>2 .and. info_fr%myid == 0) write(*,fmt='(a, f10.5)') "  initial (avg) spec. ind. value: ", &
         & sum(init_thetas)/npixreg
          

    do pr = 1,npixreg

       call wall_time(t0)
       !debug
       !if (myid_pix==0) then
       !   write(*,*) myid_pix,info_lr%myid,'init',init_thetas
       !   write(*,*) myid_pix,info_lr%myid,'old',old_thetas
       !end if
       !if (myid_pix==1) then
       !   write(*,*) myid_pix,info_lr%myid,'old',old_thetas
       !end if

       nsamp=0
       n_spec_prop = 0
       n_accept = 0
       n_corr_prop = 0 
       avg_dlnL = 0.d0
       accept_rate=0.d0
       accept_arr(:)=0
       dlnL_arr(:)=0.d0
       running_dlnL=1.d3
       running_accept=0.d0

       theta_fr%map = old_thetas(0) !prior value
       theta_single_fr%map = 0.d0

       if (sampled_nprop) c_lnL%pol_sample_nprop(p,id) = .true.
       if (sampled_proplen) c_lnL%pol_sample_proplen(p,id) = .true.

       if (c_lnL%npix_pixreg(pr,p,id) == 0) cycle !no pixels in pixel region

       pix_count = 0
       do pix = 0,np_fr-1
          if (pr == c_lnL%ind_pixreg_arr(pix,p,id)) then
             if (c_lnL%pol_ind_mask(id)%p%map(pix,p) > 0.5d0) pix_count = pix_count + 1
          end if
       end do
       call mpi_allreduce(MPI_IN_PLACE, pix_count, 1, MPI_INTEGER, & 
            & MPI_SUM, info_fr%comm, ierr)
       if (pix_count == 0) cycle !all pixels in pixreg is masked out
       
       if (c_lnL%pol_sample_nprop(p,id) .or. c_lnL%pol_sample_proplen(p,id)) then
          pixreg_nprop = 10000 !should be enough to find correlation length (and proposal length if prompted) 
          allocate(theta_corr_arr(pixreg_nprop))
          !c_lnL%pol_sample_nprop(j,p,id) = boolean array of size (n_pixreg,poltype)
          !c_lnL%pol_sample_proplen(j,p,id) = boolean array of size (n_pixreg,poltype)
       else
          pixreg_nprop = c_lnL%nprop_pixreg(pr,p,id)
       end if

       first_sample  = .true.
       loop_exit     = .false.

       !assign values to pixel regions that are not in sampled pixreg, those in pix.reg. are set to 1.d0 in single map
       !write(*,*) info_fr%myid,c_lnL%pol_ind_mask(id)%p%info%myid, np_fr, c_lnL%pol_ind_mask(id)%p%info%np
       do pix = 1,np_fr-1
          if (pr /= c_lnL%ind_pixreg_arr(pix,p,id)) then
             theta_fr%map(pix,1) = old_thetas(c_lnL%ind_pixreg_arr(pix,p,id))
          else
             theta_fr%map(pix,1) = 0.d0
             theta_single_fr%map(pix,1) = 1.d0
          end if
       end do

       !then we smooth to lower resolution
       smooth_scale = c_lnL%smooth_scale(id)
       if (cpar%num_smooth_scales > 0 .and. smooth_scale > 0) then
          if (cpar%fwhm_postproc_smooth(smooth_scale) > 0.d0) then !smooth to correct resolution
             call smooth_map(info_lr_single, .false., &
                  & data(1)%B_postproc(smooth_scale)%p%b_l*0.d0+1.d0, theta_fr, &  
                  & data(1)%B_postproc(smooth_scale)%p%b_l, theta_lr_hole)
             call smooth_map(info_lr_single, .false., &
                  & data(1)%B_postproc(smooth_scale)%p%b_l*0.d0+1.d0, theta_single_fr, &  
                  & data(1)%B_postproc(smooth_scale)%p%b_l, theta_single_lr)
          else !no postproc smoothing, ud_grade to correct resolution
             theta_single_lr => comm_map(info_lr_single)
             theta_lr_hole => comm_map(info_lr_single)
             call theta_single_fr%udgrade(theta_single_lr)
             call theta_fr%udgrade(theta_lr_hole)
          end if
       else !native resolution, fr = lr
          theta_single_lr => comm_map(info_lr_single)
          theta_lr_hole => comm_map(info_lr_single)
          theta_single_lr%map(:,1) = theta_single_fr%map(:,1)
          theta_lr_hole%map(:,1) = theta_fr%map(:,1)
       end if

       call wall_time(t1)
       lnl_init=0.d0

       do j = 1,pixreg_nprop !propose new sample n times (for faster mixing in total)

          nsamp = nsamp + 1
          if (myid_pix == 0) then

             if (first_sample) then
                old_theta = old_thetas(pr)
                proplen=c_lnL%proplen_pixreg(pr,p,id)
                if (cpar%verbosity>2 .and. c_lnL%pixreg_single) then                
                   write(*,fmt='(a, i3, a, f10.5)') "  initial pix.reg. ",pr,"  -- spec. ind. value: ", init_thetas(pr)
                   write(*,fmt='(a, e14.5)') "  initial proposal length: ",proplen
                end if
                new_thetas = old_thetas
             end if

             new_theta = old_theta + proplen*rand_gauss(handle)
          end if

          !broadcast new_theta (and old_theta)
          if (first_sample) then
             call mpi_bcast(old_theta, 1, MPI_DOUBLE_PRECISION, &
               & 0, info_fr%comm, ierr)
             old_thetas(pr)=old_theta
          end if

          call mpi_bcast(new_theta, 1, MPI_DOUBLE_PRECISION, 0, info_fr%comm, ierr)
          new_thetas(pr) = new_theta

          if (cpar%verbosity>3 .and. myid_pix==0 .and. mod(j,out_every)==0) then
             write(*,fmt='(a, i6, a, i3, a, f10.5, a, f10.5)') "  proposal: ", j," -- Pixreg ", pr, &
                  & " -- Current ind: ", old_theta, " -- proposed ind: ", new_theta
          end if


          !init log-like for new sample
          if (first_sample) lnL_old = 0.d0
          lnL_new = 0.d0       

          outside = .false.

          if (new_theta > theta_max .or. new_theta < theta_min) outside = .true.

          if (outside) then
             lnL_new = -1.d30 
             ! skip the true caclulation of lnL, we reject the sample ~100%
             if (myid_pix==0) then
                write(*,fmt='(a, f10.5, a, f10.5)') "    Proposed ind outside limits.  min: ", &
                     & theta_min," -- max: ", theta_max
                write(*,fmt='(a, f10.5)') "    Proposed ind ",new_theta
             end if
          else

             if (first_sample) then
                !set up the old theta map
                old_theta_smooth(:)=theta_lr_hole%map(:,1)+ old_theta*theta_single_lr%map(:,1)
             end if
             !set up the new theta map
             new_theta_smooth(:)=theta_lr_hole%map(:,1)+ new_theta*theta_single_lr%map(:,1)

             !lnL type should split here
             if (trim(c_lnL%pol_lnLtype(p,id))=='chisq') then

                do k = 1,band_count !run over all active bands

                   if (data(band_i(k))%N%type == "rms") then !normal chisq

                      do pix = 0,np_lr-1 !loop over pixels covered by the processor (on the lowres (smooth scale) map)
                         if (mask_lr%map(pix,p) < 0.5d0) cycle     ! if pixel is masked out, go to next pixel
                         all_thetas(id)=new_theta_smooth(pix)
                         !get the values of the remaining spec inds of the component for the given pixel
                         do i = 1, npar
                            if (i == id) cycle
                            all_thetas(i) = c_lnL%theta_smooth(i)%p%map(pix,p) 
                         end do

                         ! get conversion factor from amplitude to data (i.e. mixing matrix element)           
                         ! both for old and new spec. ind. and calc. log likelihood (chisq)
                         if (first_sample) then
                            all_thetas(id)=old_theta_smooth(pix)
                            mixing_old = c_lnL%F_int(pol_j(k),band_i(k),0)%p%eval(all_thetas) * &
                                 & data(band_i(k))%gain * c_lnL%cg_scale
                            all_thetas(id)=new_theta_smooth(pix)

                            res_lnL = res_smooth(band_i(k))%p%map(pix,pol_j(k)) - mixing_old* &
                                 & c_lnL%x_smooth%map(pix,pol_j(k))
                            lnL_old = lnL_old -0.5d0*(res_lnL*rms_smooth(band_i(k))%p%siN%map(pix,pol_j(k)))**2

                         end if

                         mixing_new = c_lnL%F_int(pol_j(k),band_i(k),0)%p%eval(all_thetas) * &
                              & data(band_i(k))%gain * c_lnL%cg_scale

                         res_lnL = res_smooth(band_i(k))%p%map(pix,pol_j(k)) - mixing_new* &
                              & c_lnL%x_smooth%map(pix,pol_j(k))
                         lnL_new = lnL_new -0.5d0*(res_lnL*rms_smooth(band_i(k))%p%siN%map(pix,pol_j(k)))**2
                      end do

                   else !QU_cov rms, udgrade if necessary
                      if (first_sample) then
                         !build residual map
                         res_map%map = 0.d0
                         do pix = 0,np_lr-1 !loop over pixels covered by the processor
                            if (mask_lr%map(pix,p) < 0.5d0) cycle     ! if pixel is masked out, go to next pixel

                            !get the values of the remaining spec inds of the component for the given pixel
                            do i = 1, npar
                               if (i == id) cycle
                               all_thetas(i) = c_lnL%theta_smooth(i)%p%map(pix,p) 
                            end do

                            all_thetas(id)=old_theta_smooth(pix)

                            mixing_old = c_lnL%F_int(pol_j(k),band_i(k),0)%p%eval(all_thetas) * &
                                 & data(band_i(k))%gain * c_lnL%cg_scale

                            res_map%map(pix,pol_j(k)) = res_smooth(band_i(k))%p%map(pix,pol_j(k)) - mixing_old* &
                              & c_lnL%x_smooth%map(pix,pol_j(k))
                         end do

                         if (data(band_i(k))%info%nside /= info_lr%nside) then
                            info_data  => comm_mapinfo(data(band_i(k))%info%comm, data(band_i(k))%info%nside, &
                                 & 0, data(band_i(k))%info%nmaps, data(band_i(k))%info%nmaps==3)
                            temp_res => comm_map(info_data)
                            call res_map%udgrade(temp_res)
                         else
                            temp_res => comm_map(info_lr)
                            temp_res%map = res_map%map
                         end if

                         call data(i)%N%sqrtInvN(temp_res)

                         temp_res%map = temp_res%map*temp_res%map
                        
                         lnL_old = lnL_old -0.5d0*sum(temp_res%map(:,pol_j(k)))
                         call temp_res%dealloc()
                      end if
                      
                      !build residual map
                      res_map%map = 0.d0
                      do pix = 0,np_lr-1 !loop over pixels covered by the processor
                         if (mask_lr%map(pix,p) < 0.5d0) cycle     ! if pixel is masked out, go to next pixel

                         do i = 1, npar
                            if (i == id) cycle
                            all_thetas(i) = c_lnL%theta_smooth(i)%p%map(pix,p) 
                         end do

                         all_thetas(id)=new_theta_smooth(pix)

                         mixing_new = c_lnL%F_int(pol_j(k),band_i(k),0)%p%eval(all_thetas) * &
                              & data(band_i(k))%gain * c_lnL%cg_scale

                         res_map%map(pix,pol_j(k)) = res_smooth(band_i(k))%p%map(pix,pol_j(k)) - mixing_new* &
                              & c_lnL%x_smooth%map(pix,pol_j(k))
                      end do

                      if (data(band_i(k))%info%nside /= info_lr%nside) then
                         info_data  => comm_mapinfo(data(band_i(k))%info%comm, data(band_i(k))%info%nside, &
                              & 0, data(band_i(k))%info%nmaps, data(band_i(k))%info%nmaps==3)
                         temp_res => comm_map(info_data)
                         call res_map%udgrade(temp_res)
                      else
                         temp_res => comm_map(info_lr)
                         temp_res%map = res_map%map
                      end if

                      call data(i)%N%sqrtInvN(temp_res)

                      temp_res%map = temp_res%map*temp_res%map

                      lnL_new = lnL_new -0.5d0*sum(temp_res%map(:,pol_j(k)))
                      call temp_res%dealloc()

                   end if
                end do

             else if ((trim(c_lnL%pol_lnLtype(p,id))=='ridge') .or. &
                  & (trim(c_lnL%pol_lnLtype(p,id))=='marginal')) then
                if (trim(c_lnL%pol_lnLtype(p,id))=='ridge') then
                   use_det = .false.
                else
                   use_det = .true.
                end if

                do pix = 0,np_lr-1 !More precise, we need to loop over pixels covered by the processor

                   if (mask_lr%map(pix,p) < 0.5d0) cycle     ! if pixel is masked out

                   all_thetas(id)=new_theta_smooth(pix)
                   !get the values of the remaining spec inds of the component for the given pixel
                   do i = 1, npar
                      if (i == id) cycle
                      all_thetas(i) = c_lnL%theta_smooth(i)%p%map(pix,p) 
                   end do

                   !build mixing matrix
                   do k = 1,band_count !run over all active bands
                      pix_count = pix_count + 1

                      if (first_sample) then
                         all_thetas(id)=old_theta_smooth(pix)
                         mixing_old_arr(k) = c_lnL%F_int(pol_j(k),band_i(k),0)%p%eval(all_thetas) * &
                              & data(band_i(k))%gain * c_lnL%cg_scale
                         all_thetas(id)=new_theta_smooth(pix)
                      end if
                      mixing_new_arr(k) = c_lnL%F_int(pol_j(k),band_i(k),0)%p%eval(all_thetas) * &
                           & data(band_i(k))%gain * c_lnL%cg_scale
                      pix_count = pix_count + 1
                      data_arr(k)=res_smooth(band_i(k))%p%map(pix,pol_j(k))
                      if (data(band_i(k))%N%type == "rms") then !normal diagonal noise
                         invN_arr(k)=rms_smooth(band_i(k))%p%siN%map(pix,pol_j(k))**2 !assumed diagonal and uncorrelated 
                      else
                         invN_arr(k)=0.d0 ! Neglect the band (should just get the diagonal element of the cov matrix)
                      end if
                   end do

                   !compute the marginal/ridge log-like for the pixel
                   if (first_sample) then
                      lnL_old = lnL_old + comp_lnL_marginal_diagonal(mixing_old_arr, invN_arr, data_arr, &
                           & use_det, band_count)
                   end if
                   lnL_new = lnL_new + comp_lnL_marginal_diagonal(mixing_new_arr, invN_arr, data_arr, &
                        & use_det, band_count)
                end do
             else 
                if (info_lr%myid==0) write(*,*) 'invalid polarized lnL sampler type'
                stop

             end if !chisq/marginal/ridge


             !Sum lnL_new (and lnL_old) among all processors
             if (first_sample) then
                call mpi_allreduce(MPI_IN_PLACE, lnL_old, 1, MPI_DOUBLE_PRECISION, & 
                     & MPI_SUM, info_fr%comm, ierr)

                if (.not. ( (trim(c_lnL%pol_lnLtype(p,id))=='chisq') .or. (trim(c_lnL%pol_lnLtype(p,id))=='chisq_lowres'))) then
                end if
             end if

             call mpi_allreduce(MPI_IN_PLACE, lnL_new, 1, MPI_DOUBLE_PRECISION, & 
                  & MPI_SUM, info_fr%comm, ierr)

             !add spec. ind. prior
             if (c_lnL%p_gauss(2,id) > 0.d0) then
                !Find prior "chisq" and add it to lnL
                if (first_sample) then
                   lnL_prior = (old_theta-c_lnL%p_gauss(1,id))**2
                   lnL_prior = -0.5d0 * lnl_prior/c_lnL%p_gauss(2,id)**2
                   lnL_old = lnL_old + lnL_prior
                   lnl_init = lnL_old
                end if
                lnL_prior = (new_thetas(pr)-c_lnL%p_gauss(1,id))**2
                lnL_prior = -0.5d0 * lnl_prior/c_lnL%p_gauss(2,id)**2
                lnL_new = lnL_new + lnL_prior
             end if

             !first sample done
             if (first_sample .and. myid_pix == 0) write(*,fmt='(a, e14.5)') "    lnL_init = ", lnL_init
             first_sample = .false.

          end if !new_theta outside spec limits

          if (myid_pix == 0) then
             !accept/reject new spec ind
             delta_lnL = lnL_new-lnL_old

             if (cpar%verbosity>3 .and. mod(j,out_every)==0) then
                write(*,fmt='(a, e14.5)') "    lnL_new = ", lnL_new
                write(*,fmt='(a, e14.5)') "    lnL_old = ", lnL_old
                write(*,fmt='(a, e14.5)') "    lnL_new - lnL_old = ", delta_lnL
             end if

             avg_dlnL = (avg_dlnL*(n_spec_prop) + abs(delta_lnL))/(n_spec_prop+1) 

             n_spec_prop = n_spec_prop + 1
             arr_ind = mod(n_spec_prop,n_prop_limit)
             if (arr_ind==0) arr_ind=n_prop_limit
             dlnL_arr(arr_ind) = abs(delta_lnL)
             running_dlnL = sum(dlnL_arr(1:min(n_spec_prop,n_prop_limit)))/max(min(n_spec_prop,n_prop_limit),1)

             if (delta_lnL < 0.d0) then
                !if delta_lnL is more negative than -25.d0, limit to -25.d0
                if (abs(delta_lnL) > delta_lnL_threshold) delta_lnL = -delta_lnL_threshold 

                !draw random uniform number
                a = rand_uni(handle) !draw uniform number from 0 to 1
                if (exp(delta_lnL) > a) then
                   !accept
                   old_theta = new_theta
                   lnL_old = lnL_new !don't have to calculate this again for the next rounds of sampling
                   n_accept = n_accept + 1
                   accept_arr(arr_ind) = 1 !accept
                else
                   accept_arr(arr_ind) = 0 !reject
                end if
             else
                !accept new sample, higher likelihood
                old_theta = new_theta
                lnL_old = lnL_new !don't have to calculate this again for the next rounds of sampling
                n_accept = n_accept + 1
                accept_arr(arr_ind) = 1 !accept
             end if

             running_accept = (1.d0*sum(accept_arr(1:min(n_spec_prop,n_prop_limit))))/max(min(n_spec_prop,n_prop_limit),1)

             if (j > burn_in) burned_in = .true.
             ! evaluate proposal_length, then correlation length. 
             !This should only be done the first gibbs iteration, if prompted to do so from parameter file.
             accept_rate = n_accept*1.d0/n_spec_prop
             if (c_lnL%pol_sample_proplen(p,id)) then
                if (cpar%verbosity>2 .and. mod(n_spec_prop,out_every)==0) then
                   write(*,fmt='(a, f6.4)') "   accept rate = ", running_accept
                   write(*,fmt='(a, e14.5)') "   avg. abs. delta_lnL = ", running_dlnL
                   write(*,fmt='(a, e14.5)') "    lnL_new = ", lnL_new
                   write(*,fmt='(a, e14.5)') "    lnL_old = ", lnL_old
                   write(*,fmt='(a, e14.5)') "    lnL_new - lnL_old = ", delta_lnL
                end if
                
                if (.not. burned_in) then 
                   !giving som time to let the first steps "burn in" if one starts far away from max lnL
                   n_spec_prop = 0
                   n_accept = 0
                   avg_dlnL = 0.d0
                else if (n_spec_prop > n_prop_limit) then
                   if (running_accept > 0.7d0 .and. running_dlnL < 10.d0) then
                      accept_scale = 1.5d0
                   else if (running_accept < 0.3d0) then
                      accept_scale = 0.5d0
                   else 
                      accept_scale = -1.d0
                   end if

                   if (accept_scale > 0.d0) then
                      !prop_len only ever used by root processor
                      proplen = proplen*accept_scale !set new proposal length
                      n_accept = 0 !reset with new prop length
                      n_spec_prop = 0 !reset with new prop length
                      avg_dlnL = 0.d0
                      if (cpar%verbosity>2) then
                         write(*,fmt='(a, f6.4)')  "      accept rate =         ", running_accept
                         write(*,fmt='(a, e14.5)') "      avg. abs. delta_lnL = ", running_dlnL
                         write(*,fmt='(a, e14.5)') "      New prop. len. =      ", proplen
                      end if
                   else
                      !add additional requirement that avg. absolute delta chisq less than 10
                      ! else continue running (have not gotten close enough to Max lnL)
                      if (running_dlnL < 10.d0) then
                         c_lnL%proplen_pixreg(pr,p,id) = proplen
                         c_lnL%pol_sample_proplen(p,id)=.false. !making sure we dont go back into prop. len. sampling
                         !only necessary to update for myid==0
                         if (.not. c_lnL%pol_sample_nprop(p,id)) then
                            loop_exit=.true. !we have found the ideal proposal length, not looking for correlation length
                         end if
                      end if
                   end if
                end if

             else if (c_lnL%pol_sample_nprop(p,id)) then
                ! if we are keeping track of spec inds for corr. length, then save current spec ind
                n_corr_prop = n_corr_prop + 1
                theta_corr_arr(n_corr_prop) = old_theta
                if (.not. burned_in) then
                   n_corr_prop = 0
                else if (n_corr_prop > n_corr_limit) then
                   corr_len = calc_corr_len(theta_corr_arr(1:n_corr_prop),n_corr_prop) !returns -1 if no corr.len. is found
                   if (corr_len > 0) then ! .or. n_corr_prop > 4*c_lnL%nprop_uni(2,id)) then
                      !set pixreg_nprop (for pix region) to x*corr_len, x=2, but inside limits from parameter file
                      c_lnL%nprop_pixreg(pr,p,id) = 1.d0*min(max(2*corr_len,c_lnL%nprop_uni(1,id)),c_lnL%nprop_uni(2,id))
                      loop_exit=.true. !we have found the correlation length
                      c_lnL%pol_sample_nprop(p,id)=.false. !making sure we dont go back into corr. len. sampling
                   end if
                end if
             else
                if (cpar%verbosity>2 .and. mod(j,out_every)==0) then
                   write(*,fmt='(a, f6.4)') "   accept rate = ", accept_rate                   
                   if (cpar%verbosity>3) write(*,fmt='(a, f6.4)') "   avg. abs. delta_lnL = ", avg_dlnL
                end if
             end if

          end if !myid_pix == 0

          call wall_time(t2)

          if (cpar%verbosity>3 .and. myid_pix == 0 .and. mod(j,out_every)==0) then
             write(*,*) '   Sample:',j,'  Wall time per sample:',real((t2-t1)/j,sp)
          end if

          call mpi_bcast(loop_exit, 1, MPI_LOGICAL, 0, info_fr%comm, ierr)

          if (loop_exit) exit

       end do !nprop

       if (pr == 1) lnl_total_init = lnl_init

       call wall_time(t2)

       !save old theta for further pixelregions
       call mpi_bcast(old_theta, 1, MPI_DOUBLE_PRECISION, 0, info_fr%comm, ierr)
       old_thetas(pr)=old_theta

       if (cpar%verbosity>2) then !pixreg pr
          if (myid_pix==0) then
             write(*,fmt='(a, i5)')    "    Pixel region: ",pr
             write(*,fmt='(a, f10.5)') "    Final spec. ind. value:                   ", old_thetas(pr)
             write(*,fmt='(a, e14.5)') "    Difference in spec. ind., new - old:      ", &
                  & (old_thetas(pr)-init_thetas(pr))
             write(*,*) '   Samples:',nsamp
             write(*,*) '        Wall time per sample (sec):                 ',real((t2-t1)/nsamp,sp)
             write(*,*) '        Initialization wall time pixel region (sec):',real((t1-t0),sp)
             write(*,*) '        Total wall time pixel region (sec):         ',real((t2-t0),sp)
             if (cpar%verbosity>3) then
                write(*,fmt='(a, i5, a, e14.5)') "    Number of proposals: ",c_lnL%nprop_pixreg(pr,p,id), &
                     & "  --  Proposal length: ", proplen

                write(*,fmt='(a, e14.5)') "    New Log-Likelihood:                       ", &
                     & lnl_old
                write(*,fmt='(a, e14.5)') "    Difference in Log-Likelihood (new - old): ", &
                     & lnl_old-lnl_init
             end if
             write(*,*) ''
          end if
       end if

       if (allocated(theta_corr_arr)) deallocate(theta_corr_arr)
       call theta_single_lr%dealloc()
       call theta_lr_hole%dealloc()

    end do !pr = 1,max_pr

    !bcast proposal length
    call mpi_bcast(c_lnL%proplen_pixreg(1:npixreg,p,id), npixreg, MPI_DOUBLE_PRECISION, 0, &
         & info_fr%comm, ierr)
    do pix = 0,np_fr-1
       c_lnL%pol_proplen(id)%p%map(pix,p) = c_lnL%proplen_pixreg(c_lnL%ind_pixreg_arr(pix,p,id),p,id)
    end do
    
    !bcast number of proposals
    call mpi_bcast(c_lnL%nprop_pixreg(1:npixreg,p,id), npixreg, MPI_INTEGER, 0, &
         & info_fr%comm, ierr)
    do pix = 0,np_fr-1
       c_lnL%pol_nprop(id)%p%map(pix,p) = 1.d0*c_lnL%nprop_pixreg(c_lnL%ind_pixreg_arr(pix,p,id),p,id)
    end do

    !bcast last valid theta to all procs to update theta map
    call mpi_bcast(old_thetas(0:npixreg), npixreg+1, MPI_DOUBLE_PRECISION, 0, info_fr%comm, ierr)

    !assign thetas to pixel regions, thetas will be smoothed to same FWHM as in lnL eval when exiting sampler 
    do pix=0,np_fr-1
       theta_fr%map(pix,1)=old_thetas(c_lnL%ind_pixreg_arr(pix,p,id))
    end do

    do i = p_min,p_max
       buffer_lnL(:,i) = theta_fr%map(:,1)
    end do
    c_lnL%theta_pixreg(0:npixreg,p,id)=old_thetas

    if (cpar%verbosity>2 .and. myid_pix==0) then
       write(*,*) "    Average values from pixel region sampling"
       write(*,fmt='(a, i5)') "    Number of proposals (after tuning):  ", &
            & sum(c_lnL%nprop_pixreg(1:npixreg,p,id))/npixreg
       write(*,fmt='(a, e14.5)') "  --  Proposal length (after tuning): ", &
            & sum(c_lnL%proplen_pixreg(1:npixreg,p,id))/npixreg
       write(*,fmt='(a, f10.5)') "    Final spec. ind. value:           ", sum(old_thetas(1:npixreg))/npixreg
       write(*,fmt='(a, e14.5)') "    Difference in spec. ind., new - old: ", &
            & sum(old_thetas(1:npixreg)-init_thetas(1:npixreg))/npixreg
       write(*,fmt='(a, e14.5)') "    New Log-Likelihood:               ", &
            & lnl_old
       write(*,fmt='(a, e14.5)') "    Difference in Log-Likelihood (new - old): ", &
            & lnl_old-lnl_total_init
       write(*,*) ''
    end if

    !debug
    !if (myid_pix==0) then
    !   write(*,*) myid_pix, 'init theta ',init_thetas
    !   write(*,*) myid_pix, 'final theta',old_thetas
    !else if (myid_pix==1) then
    !   write(*,*) myid_pix, 'final theta',old_thetas
    !end if

    if (iter >= c_lnL%sample_first_niter) then !only stop sampling after n'th iteration, in case first iter is far off.
       c_lnL%pol_sample_nprop(p,id) = .false. !set sampling of correlation length (number of proposals) and
       c_lnL%pol_sample_proplen(p,id) = .false. !proposal length to false (this is only to be done in the first 
                                               !gibbs iteration anyways)
    else !reset sampling to true if we have sampled
       if (sampled_nprop) c_lnL%pol_sample_nprop(p,id) = .true. 
       if (sampled_proplen) c_lnL%pol_sample_proplen(p,id) = .true. 
    end if

    !deallocate
    deallocate(mixing_old_arr,mixing_new_arr,data_arr,invN_arr,all_thetas)
    deallocate(band_i,pol_j)
    deallocate(old_thetas,new_thetas,init_thetas,old_theta_smooth, new_theta_smooth)
    if (allocated(df)) deallocate(df)
    deallocate(accept_arr,dlnL_arr)

    call theta_fr%dealloc()
    call theta_single_fr%dealloc()
    call mask_lr%dealloc()
    call res_map%dealloc()
    theta_fr => null()
    theta_single_fr => null()
    mask_lr => null()
    res_map => null()

  end subroutine sampleDiffuseSpecIndPixReg_nonlin

  function calc_corr_len(spec_arr,n_spec) 
    implicit none
    integer(i4b),               intent(in) :: n_spec
    real(dp),     dimension(:), intent(in) :: spec_arr
    integer(i4b)                           :: calc_corr_len

    integer(i4b) :: i, j, maxcorr, ns
    real(dp)     :: x_mean, y_mean, sig_x, sig_y
    real(dp), dimension(:), allocatable :: xarr, yarr,covarr

    calc_corr_len = -1 !default if no corr length is found

    maxcorr = n_spec/2
    allocate(xarr(maxcorr),yarr(maxcorr),covarr(maxcorr))

    do i = 1,maxcorr
       ns=maxcorr-i
       xarr=spec_arr(1:ns)
       yarr=spec_arr(1+i:ns+i)
       x_mean=sum(xarr)/ns
       y_mean=sum(yarr)/ns
       sig_x = sqrt(sum((xarr-x_mean)**2)/ns)
       sig_y = sqrt(sum((yarr-y_mean)**2)/ns)
       covarr(i) = sum((xarr-x_mean)*(yarr-y_mean))/(ns*sig_x*sig_y)
       if (covarr(i) < 0.d0) then
          calc_corr_len = i
          exit
       end if
    end do

    deallocate(xarr,yarr,covarr)

  end function calc_corr_len

  function comp_lnL_marginal_diagonal(mixing,invN_arr,data,use_det,arr_len)
    implicit none
    logical(lgt),               intent(in)           :: use_det
    real(dp),     dimension(:), intent(in)           :: mixing
    real(dp),     dimension(:), intent(in)           :: invN_arr
    real(dp),     dimension(:), intent(in)           :: data
    integer(i4b),               intent(in), optional :: arr_len
    real(dp)                                         :: comp_lnL_marginal_diagonal

    integer(i4b) :: i, j, mat_len
    real(dp)     :: MNd,MNM
    real(dp), dimension(:), allocatable :: MN

    if (present(arr_len)) then
       allocate(MN(arr_len))
       MN=mixing(1:arr_len)*invN_arr(1:arr_len)
       MNd=sum(MN*data(1:arr_len))
       MNM=sum(MN*mixing(1:arr_len))
    else
       allocate(MN(size(mixing)))
       MN=mixing*invN_arr
       MNd=sum(MN*data)
       MNM=sum(MN*mixing)
    end if

    comp_lnL_marginal_diagonal = 0.d0

    if (MNM /= 0.d0) then 
       MNM=1.d0/MNM !invert 1x1 matrix
    else
       comp_lnL_marginal_diagonal=1.d30 !MNM = 0.d0, i.e. no inversion possible 
       deallocate(MN)
       return
    end if

    comp_lnL_marginal_diagonal = 0.5d0*MNd*MNM*MNd

    !determinant of 1x1 matrix is the value of the matrix itself
    if (use_det) comp_lnL_marginal_diagonal = comp_lnL_marginal_diagonal - 0.5d0*log(MNM) 

    deallocate(MN)


  end function comp_lnL_marginal_diagonal


end module comm_nonlin_mod<|MERGE_RESOLUTION|>--- conflicted
+++ resolved
@@ -191,7 +191,7 @@
        ! Set up smoothed data
        if (cpar%myid_chain == 0) write(*,*) '   Sampling ', trim(c%label), ' ', trim(c%indlabel(j))
        call update_status(status, "spec_alm start " // trim(c%label)// ' ' // trim(c%indlabel(j)))
-       
+
        if (c%apply_jeffreys) then
           allocate(df(numband))
           do k = 1, numband
@@ -208,10 +208,12 @@
        ! Params
        write(jtext, fmt = '(I1)') j ! Create j string
        out_every = 10
-       check_every = 100
-       nsamp = 2000
-       burnin = 5 ! Gibbs iter burnin. Tunes steplen.
+       check_every = 50 !100
+       nsamp = cpar%nsamp_alm !2000
+       burnin = cpar%burnin ! Gibbs iter burnin. Tunes steplen.
        cholesky_calc = 1 ! Which gibbs iter to calculate cholesky, then corrlen.
+       optimize = cpar%optimize_alm
+       apply_prior = .false.
 
        thresh = FLOAT(check_every)*0.8d0 !40.d0 ! 40.d0
 
@@ -250,17 +252,17 @@
        !   alms(0,1:,:) = alms(0,1:,:) + 1e-6
        !   c%theta(j)%p%alm = c%theta(j)%p%alm + 1e-6
        !end if
-       
+
        do pl = 1, c%theta(j)%p%info%nmaps
           ! if sample only pol, skip T
           if (c%poltype(j) > 1 .and. cpar%only_pol .and. pl == 1) cycle 
-                
+
           ! p already calculated if larger than poltype 
           if (pl > c%poltype(j)) cycle
 
-          if (c%lmax_ind_pol(pl,j) < 0) cycle !p is to be local sampled
-          
-<<<<<<< HEAD
+          ! p to be sampled with a local sampler 
+          if (c%lmax_ind_pol(pl,j) < 0) cycle
+
           ! Get sampling tag
           if (c%poltype(j) == 1) then
              tag = "TQU"
@@ -269,20 +271,6 @@
                 tag = "T"
              else
                 tag = "QU"
-=======
-          do j = 1, c%npar
-             if (c%p_gauss(2,j) == 0.d0 .or. c%lmax_ind < 0) cycle
-             
-             ! Set up smoothed data
-             if (cpar%myid_chain == 0) write(*,*) '   Sampling ', trim(c%label), ' ', trim(c%indlabel(j))
-             call update_status(status, "spec_alm start " // trim(c%label)// ' ' // trim(c%indlabel(j)))
-             
-             if (c%apply_jeffreys) then
-                allocate(df(numband))
-                do k = 1, numband
-                   df(k)%p => comm_map(data(k)%info)
-                end do
->>>>>>> 2475894a
              end if
           else if (c%poltype(j) == 3) then
              if (pl == 1) then
@@ -293,21 +281,20 @@
                 tag = "U"
              end if
           end if
-          
-          
-          
-          
+
           ! Calculate initial chisq
           !if (info%myid == 0) open(54,file='P_jeffreys.dat')
           !do p = 1, 100
-          
+
           !   if (c%theta(j)%p%info%nalm > 0) c%theta(j)%p%alm = (-4.d0 + 0.02d0*p)*sqrt(4.d0*pi)
-          
           if (allocated(c%indmask)) then
-             call compute_chisq(c%comm, chisq_fullsky=chisq(0), mask=c%indmask)
+             call compute_chisq(c%comm, chisq_fullsky=chisq(0), mask=c%indmask, lowres_eval=.true.)
           else
-             call compute_chisq(c%comm, chisq_fullsky=chisq(0))
-          end if
+             call compute_chisq(c%comm, chisq_fullsky=chisq(0), lowres_eval=.true.)
+          end if
+
+          ! Use chisq from last iteration
+          if (optimize .and. iter > 1 .and. chisq(0)>c%chisq_min(j,pl)) chisq(0) = c%chisq_min(j,pl)
           if (c%apply_jeffreys) then
              call c%updateMixmat(df=df, par=j)
              call compute_jeffreys_prior(c, df, pl, j, chisq_jeffreys)
@@ -317,42 +304,29 @@
           !   if (info%myid == 0) write(*,*) -4.d0 + 0.02d0*p, chisq_jeffreys, chisq(0)
           if (c%apply_jeffreys) chisq(0) = chisq(0) + chisq_jeffreys
 
-<<<<<<< HEAD
           !end do
           !if (info%myid == 0) close(54)
           !call mpi_finalize(p)
           !stop
-=======
-             info  => comm_mapinfo(c%x%info%comm, c%x%info%nside, &
-                  & c%x%info%lmax, c%x%info%nmaps, c%x%info%pol)
-             
-             ! Params
-             write(jtext, fmt = '(I1)') j ! Create j string
-             out_every = 10
-             check_every = 50 !100
-             nsamp = cpar%nsamp_alm !2000
-             burnin = cpar%burnin ! Gibbs iter burnin. Tunes steplen.
-             cholesky_calc = 1 ! Which gibbs iter to calculate cholesky, then corrlen.
-             optimize = cpar%optimize_alm
-             apply_prior = .false.
->>>>>>> 2475894a
 
 
           call wall_time(t1)
           if (info%myid == 0) then 
-             ! Add prior 
-             chisq_prior = ((alms(0,0,pl) - sqrt(4*PI)*c%p_gauss(1,j))/c%p_gauss(2,j))**2
-             if (c%nalm_tot > 1) then
-                do p = 1, c%nalm_tot-1
-                   chisq_prior = chisq_prior + (alms(0,p,pl)/c%sigma_priors(p,j))**2
-                end do
-             end if
-             chisq(0) = chisq(0) + chisq_prior
+
+             if (apply_prior) then
+                ! Add prior 
+                chisq_prior = ((alms(0,0,pl) - sqrt(4*PI)*c%p_gauss(1,j))/c%p_gauss(2,j))**2
+                if (c%nalm_tot > 1) then
+                   do p = 1, c%nalm_tot-1
+                      chisq_prior = chisq_prior + (alms(0,p,pl)/c%sigma_priors(p,j))**2
+                   end do
+                end if
+                chisq(0) = chisq(0) + chisq_prior
+             end if
 
              ! Output init sample
              write(*,fmt='(a, i6, a, f16.2, a, 3f7.2)') "# sample: ", 0, " - chisq: " , chisq(0), " - a_00: ", alms(0,0,:)/sqrt(4.d0*PI)
           end if
-
 
           ! Sample new alms (Account for poltype)
           num_accepted = 0
@@ -374,23 +348,6 @@
                    rgs(p) = c%steplen(pl,j)*rand_gauss(handle)     
                 end do
                 alms(i,:,pl) = alms(i-1,:,pl) + matmul(c%L(:,:,pl,j), rgs)
-
-                !write(*,*) "steplen", c%steplen(pl,j), "cholesky", c%L(:,:,pl,j)
-                !write(*,*) "alms", alms(i-1,:,pl)
-
-                ! Adding prior
-                chisq_prior = ((alms(i,0,pl) - sqrt(4*PI)*c%p_gauss(1,j))/c%p_gauss(2,j))**2
-                if (c%nalm_tot > 1) then
-                   do p = 1, c%nalm_tot-1
-                      !write(*,*) "alms ", p, alms(i,p,pl), c%sigma_priors(p,j)
-                      chisq_prior = chisq_prior + (alms(i,p,pl)/c%sigma_priors(p,j))**2
-                   end do
-                end if
-
-<<<<<<< HEAD
-                ! Prior adjustments (Nessecary because of loop adjustment)
-                !                      if (c%poltype(j) == 1) chisq_prior = chisq_prior*c%theta(j)%p%info%nmaps ! IF sampling pol
-                !                      if (c%poltype(j) == 2 .and. pl == 2) chisq_prior = chisq_prior!*2.d0
              end if
 
              ! Broadcast proposed alms from root
@@ -429,44 +386,41 @@
 
              ! Calculate proposed chisq
              if (allocated(c%indmask)) then
-                call compute_chisq(c%comm, chisq_fullsky=chisq(i), mask=c%indmask)
+                call compute_chisq(c%comm, chisq_fullsky=chisq(i), mask=c%indmask, lowres_eval=.true.)
              else
-                call compute_chisq(c%comm, chisq_fullsky=chisq(i))
-             end if
-             if (c%apply_jeffreys) chisq(i) = chisq(i) + chisq_jeffreys
-=======
-                ! Calculate initial chisq
-                !if (info%myid == 0) open(54,file='P_jeffreys.dat')
-                !do p = 1, 100
-
-                !   if (c%theta(j)%p%info%nalm > 0) c%theta(j)%p%alm = (-4.d0 + 0.02d0*p)*sqrt(4.d0*pi)
-                if (allocated(c%indmask)) then
-                   call compute_chisq(c%comm, chisq_fullsky=chisq(0), mask=c%indmask, lowres_eval=.true.)
-                else
-                   call compute_chisq(c%comm, chisq_fullsky=chisq(0), lowres_eval=.true.)
-                end if
-
-                ! Use chisq from last iteration
-                if (optimize .and. iter > 1 .and. chisq(0)>c%chisq_min(j,pl)) chisq(0) = c%chisq_min(j,pl)
-                if (c%apply_jeffreys) then
-                   call c%updateMixmat(df=df, par=j)
-                   call compute_jeffreys_prior(c, df, pl, j, chisq_jeffreys)
-                end if
->>>>>>> 2475894a
+                call compute_chisq(c%comm, chisq_fullsky=chisq(i), lowres_eval=.true.)
+             end if
 
              ! Accept/reject test
              ! Reset accepted bool
              accepted = .false.
              if (info%myid == 0) then
 
-                chisq(i) = chisq(i) + chisq_prior
-
-<<<<<<< HEAD
+                ! Adding prior
+                if (c%apply_jeffreys) chisq(i) = chisq(i) + chisq_jeffreys
+
+                if (apply_prior) then
+                   chisq_prior = ((alms(i,0,pl) - sqrt(4*PI)*c%p_gauss(1,j))/c%p_gauss(2,j))**2
+                   if (c%nalm_tot > 1) then
+                      do p = 1, c%nalm_tot-1
+                         !write(*,*) "alms ", p, alms(i,p,pl), c%sigma_priors(p,j)
+                         chisq_prior = chisq_prior + (alms(i,p,pl)/c%sigma_priors(p,j))**2
+                      end do
+                   end if
+                   ! Prior adjustments (Nessecary because of loop adjustment)
+                   !if (c%poltype(j) == 1) chisq_prior = chisq_prior*c%theta(j)%p%info%nmaps ! IF sampling pol
+                   !if (c%poltype(j) == 2 .and. pl == 2) chisq_prior = chisq_prior!*2.d0
+
+                   chisq(i) = chisq(i) + chisq_prior
+                end if
+
                 diff = chisq(i-1)-chisq(i)
-                if ( chisq(i) > chisq(i-1) ) then             
+                if ( chisq(i) > chisq(i-1)) then             
                    ! Small chance of accepting this too
                    ! Avoid getting stuck in local mminimum
-                   accepted = (rand_uni(handle) < exp(0.5d0*diff))
+                   if ( .not. (iter > burnin .and. trim(c%operation) == 'optimize')) then
+                      accepted = (rand_uni(handle) < exp(0.5d0*diff))
+                   end if
                 else
                    accepted = .true.
                 end if
@@ -482,78 +436,10 @@
 
                 write(*,fmt='(a,i6, a, f14.2, a, f10.2, a, f7.4, a)') tag, i, " - chisq: " , chisq(i), " - diff: ", diff, " - a00-prop: ", alms(i,0,pl)/sqrt(4.d0*PI), ar_tag
              end if
-=======
-                call wall_time(t1)
-                if (info%myid == 0) then 
-
-                   if (apply_prior) then
-                      ! Add prior 
-                      chisq_prior = ((alms(0,0,pl) - sqrt(4*PI)*c%p_gauss(1,j))/c%p_gauss(2,j))**2
-                      if (c%nalm_tot > 1) then
-                         do p = 1, c%nalm_tot-1
-                            chisq_prior = chisq_prior + (alms(0,p,pl)/c%sigma_priors(p,j))**2
-                         end do
-                      end if
-                      chisq(0) = chisq(0) + chisq_prior
-                   end if
-
-                   ! Output init sample
-                   write(*,fmt='(a, i6, a, f16.2, a, 3f7.2)') "# sample: ", 0, " - chisq: " , chisq(0), " - a_00: ", alms(0,0,:)/sqrt(4.d0*PI)
-                end if
-
-                ! Sample new alms (Account for poltype)
-                num_accepted = 0
-                chisq(1:) = 0.d0
-                do i = 1, nsamp                   
-                   
-                   ! Gather alms from threads to alms array with correct indices
-                   call gather_alms(c%theta(j)%p%alm, alms, c%theta(j)%p%info%nalm, c%theta(j)%p%info%lm, i, pl, pl)
-                   
-                   ! Send all alms to 0 (Dont allreduce because only root will do calculation)
-                   allocate(buffer(c%nalm_tot))
-                   call mpi_reduce(alms(i,:,pl), buffer, c%nalm_tot, MPI_DOUBLE_PRECISION, MPI_SUM, 0, info%comm, ierr)
-                   alms(i,:,pl) = buffer
-                   deallocate(buffer)
-                   
-                   ! Propose new alms
-                   if (info%myid == 0) then
-                      do p = 0, c%nalm_tot-1
-                         rgs(p) = c%steplen(pl,j)*rand_gauss(handle)     
-                      end do                                               
-                      alms(i,:,pl) = alms(i-1,:,pl) + matmul(c%L(:,:,pl,j), rgs)
-                   end if
-                   
-                   ! Broadcast proposed alms from root
-                   allocate(buffer(c%nalm_tot))
-                   buffer = alms(i,:,pl)
-                   call mpi_bcast(buffer, c%nalm_tot, MPI_DOUBLE_PRECISION, 0, c%comm, ierr)                   
-                   alms(i,:,pl) = buffer
-                   deallocate(buffer)
-                   
-                   ! Save to correct poltypes
-                   if (c%poltype(j) == 1) then      ! {T+E+B}
-                      do q = 1, c%theta(j)%p%info%nmaps
-                         alms(i,:,q) = alms(i,:,pl) ! Save to all maps
-                         call distribute_alms(c%theta(j)%p%alm, alms, c%theta(j)%p%info%nalm, c%theta(j)%p%info%lm, i, q, q)
-                      end do
-                   else if (c%poltype(j) == 2) then ! {T,E+B}
-                      if (pl == 1) then
-                         call distribute_alms(c%theta(j)%p%alm, alms, c%theta(j)%p%info%nalm, c%theta(j)%p%info%lm, i, pl, pl)
-                      else
-                         do q = 2, c%theta(j)%p%info%nmaps
-                            alms(i,:,q) = alms(i,:,pl)
-                            call distribute_alms(c%theta(j)%p%alm, alms, c%theta(j)%p%info%nalm, c%theta(j)%p%info%lm, i, q, q)                            
-                         end do
-                      end if
-                   else if (c%poltype(j) == 3) then ! {T,E,B}
-                      call distribute_alms(c%theta(j)%p%alm, alms, c%theta(j)%p%info%nalm, c%theta(j)%p%info%lm, i, pl, pl)
-                   end if
->>>>>>> 2475894a
 
              ! Broadcast result of accept/reject test
              call mpi_bcast(accepted, 1, MPI_LOGICAL, 0, c%comm, ierr)
 
-<<<<<<< HEAD
              if (.not. accepted) then
                 ! If rejected, restore old values and send to 
                 if (c%poltype(j) == 1) then      ! {T+E+B}
@@ -583,48 +469,6 @@
              if (info%myid == 0) then 
                 ! Output log to file
                 write(69, *) iter, tag, i, chisq(i), alms(i,:,pl)
-=======
-                   ! Calculate proposed chisq
-                   if (allocated(c%indmask)) then
-                      call compute_chisq(c%comm, chisq_fullsky=chisq(i), mask=c%indmask, lowres_eval=.true.)
-                   else
-                      call compute_chisq(c%comm, chisq_fullsky=chisq(i), lowres_eval=.true.)
-                   end if
-
-                   ! Accept/reject test
-                   ! Reset accepted bool
-                   accepted = .false.
-                   if (info%myid == 0) then
-                      
-                      ! Adding prior
-                      if (c%apply_jeffreys) chisq(i) = chisq(i) + chisq_jeffreys
-
-                      if (apply_prior) then
-                         chisq_prior = ((alms(i,0,pl) - sqrt(4*PI)*c%p_gauss(1,j))/c%p_gauss(2,j))**2
-                         if (c%nalm_tot > 1) then
-                            do p = 1, c%nalm_tot-1
-                               !write(*,*) "alms ", p, alms(i,p,pl), c%sigma_priors(p,j)
-                               chisq_prior = chisq_prior + (alms(i,p,pl)/c%sigma_priors(p,j))**2
-                            end do
-                         end if
-                         ! Prior adjustments (Nessecary because of loop adjustment)
-                         !if (c%poltype(j) == 1) chisq_prior = chisq_prior*c%theta(j)%p%info%nmaps ! IF sampling pol
-                         !if (c%poltype(j) == 2 .and. pl == 2) chisq_prior = chisq_prior!*2.d0
-
-                         chisq(i) = chisq(i) + chisq_prior
-                      end if
-
-                      diff = chisq(i-1)-chisq(i)
-                      if ( chisq(i) > chisq(i-1)) then             
-                         ! Small chance of accepting this too
-                         ! Avoid getting stuck in local mminimum
-                         if ( .not. (iter > burnin .and. trim(c%operation) == 'optimize')) then
-                            accepted = (rand_uni(handle) < exp(0.5d0*diff))
-                         end if
-                      else
-                         accepted = .true.
-                      end if
->>>>>>> 2475894a
 
                 ! Write to screen every out_every'th
                 if (mod(i,out_every) == 0) then
@@ -646,7 +490,7 @@
                    call wall_time(t1)
 
                    ! Adjust steplen in tuning iteration
-                   if (iter < burnin) then !( .not. c%L_read(j) .and. iter == 1) then ! Only adjust if tuning
+                   if (iter <= burnin) then !( .not. c%L_read(j) .and. iter == 1) then ! Only adjust if tuning
 
                       if (accept_rate < 0.2) then                 
                          c%steplen(pl,j) = c%steplen(pl,j)*0.5d0
@@ -670,6 +514,8 @@
 
              call mpi_bcast(doexit, 1, MPI_LOGICAL, 0, c%comm, ierr)
              if (doexit .or. i == nsamp) then
+                if (optimize) c%chisq_min(j,pl) = chisq(i) ! Stop increase in chisq
+
                 if (info%myid == 0 .and. i == nsamp) write(*,*) "nsamp samples reached", nsamp
 
                 ! Save max iteration for this signal
@@ -684,18 +530,19 @@
                 else 
                    maxit(pl) = i
                 end if
-
                 exit
              end if
-          end do !nsamp
-       end do !pl = 1,nmaps
+          end do
+       end do
+
+
 
        if (info%myid == 0) close(58)
 
        ! Calculate correlation length and cholesky matrix 
        ! (Only if first iteration and not initialized from previous)
        if (info%myid == 0 .and. maxval(c%corrlen(j,:)) == 0) then
-          if (c%L_read(j)  .and. iter > burnin) then
+          if (c%L_read(j)  .and. iter >= burnin) then
              write(*,*) 'Calculating correlation function'
              ! Calculate Correlation length
              delta = 100
@@ -722,7 +569,6 @@
                       end do
                    end do
 
-<<<<<<< HEAD
                    where (N>0) C_ = C_/N
                    if ( alms_var > 0 ) C_ = C_/alms_var
 
@@ -734,65 +580,6 @@
                       if (C_(k) > 0.1) c%corrlen(j,pl) = k
                    end do
 
-=======
-                      ! Adjust learning rate every check_every'th
-                      if (mod(i, check_every) == 0) then
-                         diff = chisq(i-check_every)-chisq(i)                  
-
-                         ! Accept rate
-                         accept_rate = num_accepted/FLOAT(check_every)
-                         num_accepted = 0
-
-                         ! Write to screen
-                         call wall_time(t2)
-                         ts = (t2-t1)/DFLOAT(check_every) ! Average time per sample
-                         write(*, fmt='(a, i6, a, i6, a, f8.2, a, f5.3, a, f6.2)') tag, i, " - diff last ", check_every, " ", diff, " - accept rate: ", accept_rate, " - time/sample: ", ts
-                         call wall_time(t1)
-
-                         ! Adjust steplen in tuning iteration
-                         if (iter <= burnin) then !( .not. c%L_read(j) .and. iter == 1) then ! Only adjust if tuning
-
-                            if (accept_rate < 0.2) then                 
-                               c%steplen(pl,j) = c%steplen(pl,j)*0.5d0
-                               write(*,fmt='(a,f10.5)') "Reducing steplen -> ", c%steplen(pl,j)
-                            else if (accept_rate > 0.45 .and. accept_rate < 0.55) then
-                               c%steplen(pl,j) = c%steplen(pl,j)*2.0d0
-                               write(*,fmt='(a,f10.5)') "Equilibrium - Increasing steplen -> ", c%steplen(pl,j)
-                            else if (accept_rate > 0.8) then
-                               c%steplen(pl,j) = c%steplen(pl,j)*2.d0
-                               write(*,fmt='(a,f10.5)') "Increasing steplen -> ", c%steplen(pl,j)
-                            end if
-                         end if
-
-                         ! Exit if threshold in tuning stage (First 2 iterations if not initialized on L)
-                         if (c%corrlen(j,pl) == 0 .and. diff < thresh .and. accept_rate > 0.2 .and. i>=500) then
-                            doexit = .true.
-                            write(*,*) "Chisq threshold and accept rate reached for tuning iteration", thresh
-                         end if
-                      end if
-                   end if
-                   
-                   call mpi_bcast(doexit, 1, MPI_LOGICAL, 0, c%comm, ierr)
-                   if (doexit .or. i == nsamp) then
-                      if (optimize) c%chisq_min(j,pl) = chisq(i) ! Stop increase in chisq
-
-                      if (info%myid == 0 .and. i == nsamp) write(*,*) "nsamp samples reached", nsamp
-
-                      ! Save max iteration for this signal
-                      if (c%poltype(j) == 1) then
-                         maxit(:) = i 
-                      else if (c%poltype(j) == 2) then
-                         if (pl==1) then
-                            maxit(pl) = i
-                         else
-                            maxit(pl:) = i
-                         end if
-                      else 
-                         maxit(pl) = i
-                      end if
-                      exit
-                   end if
->>>>>>> 2475894a
                 end do
                 write(*,*) "Correlation length (< 0.1): ", c%corrlen(j,pl) 
              end do
@@ -812,84 +599,12 @@
                 if (maxit(pl) == 0) cycle ! Cycle if not sampled
                 call compute_covariance_matrix(alms(INT(maxit(pl)/2):maxit(pl),0:c%nalm_tot-1,pl), c%L(0:c%nalm_tot-1,0:c%nalm_tot-1,pl,j), .true.)
              end do
+
              c%steplen(:,j) = 0.3d0
              c%L_read(j) = .true. ! L now exists!
           end if
 
-<<<<<<< HEAD
        end if
-=======
-
-
-             if (info%myid == 0) close(58)
-             
-             ! Calculate correlation length and cholesky matrix 
-             ! (Only if first iteration and not initialized from previous)
-             if (info%myid == 0 .and. maxval(c%corrlen(j,:)) == 0) then
-                if (c%L_read(j)  .and. iter >= burnin) then
-                   write(*,*) 'Calculating correlation function'
-                   ! Calculate Correlation length
-                   delta = 100
-                   allocate(C_(delta))
-                   allocate(N(delta))
-                   open(58, file=trim(cpar%outdir)//'/correlation_function_'//trim(c%label)//'_par'//trim(jtext)//'.dat', recl=10000)
-                   do pl = 1, c%theta(j)%p%info%nmaps
-
-                      ! Skip signals with poltype tag
-                      if (c%poltype(j) > 1 .and. cpar%only_pol .and. pl == 1) cycle 
-                      if (pl > c%poltype(j)) cycle
-
-                      ! Calculate correlation function per alm
-                      do p = 0, c%nalm_tot-1
-                         N(:) = 0
-                         C_(:) = 0.d0
-                         alms_mean = mean(alms(:,p,pl))
-                         alms_var = variance(alms(:,p,pl))
-                         do q = 1, maxit(pl)
-                            do k = 1, delta
-                               if (q+k > maxit(pl)) cycle
-                               C_(k) = C_(k) + (alms(q,p,pl)-alms_mean)*(alms(q+k,p,pl)-alms_mean)
-                               N(k) = N(k) + 1 ! Less samples every q
-                            end do
-                         end do
-
-                         where (N>0) C_ = C_/N
-                         if ( alms_var > 0 ) C_ = C_/alms_var
-
-                         write(58,*) p, C_ ! Write to file
-
-                         ! Find correlation length
-                         c%corrlen(j,pl) = corrlen_init
-                         do k = corrlen_init, delta
-                            if (C_(k) > 0.1) c%corrlen(j,pl) = k
-                         end do
-
-                      end do
-                      write(*,*) "Correlation length (< 0.1): ", c%corrlen(j,pl) 
-                   end do
-                   close(58)
-                   deallocate(C_, N)
-
-                   ! If both corrlen and L have been calulated then output
-                   filename = trim(cpar%outdir)//'/init_alm_cholesky_'//trim(c%label)//'_par'//trim(jtext)//'.dat'
-                   open(58, file=filename, recl=10000)
-                   write(58,*) c%corrlen(j,:)
-                   write(58,*) c%L(:,:,:,j)
-                   close(58)
-                else if (iter == cholesky_calc) then !if (.false.) then 
-                   ! If L does not exist yet, calculate
-                   write(*,*) 'Calculating cholesky matrix'
-                   do pl = 1, c%theta(j)%p%info%nmaps
-                      if (maxit(pl) == 0) cycle ! Cycle if not sampled
-                      call compute_covariance_matrix(alms(INT(maxit(pl)/2):maxit(pl),0:c%nalm_tot-1,pl), c%L(0:c%nalm_tot-1,0:c%nalm_tot-1,pl,j), .true.)
-                   end do
-
-                   c%steplen(:,j) = 0.3d0
-                   c%L_read(j) = .true. ! L now exists!
-                end if
-
-             end if
->>>>>>> 2475894a
 
        if (info%myid == 0) close(69)   
 
@@ -902,7 +617,6 @@
           end do
           deallocate(df)
        end if
-
     end select
     
     deallocate(status_fit)
@@ -2457,7 +2171,7 @@
              if (first_sample) then
                 old_theta = old_thetas(pr)
                 proplen=c_lnL%proplen_pixreg(pr,p,id)
-                if (cpar%verbosity>2 .and. c_lnL%pixreg_single) then                
+                if (cpar%verbosity>2) then                
                    write(*,fmt='(a, i3, a, f10.5)') "  initial pix.reg. ",pr,"  -- spec. ind. value: ", init_thetas(pr)
                    write(*,fmt='(a, e14.5)') "  initial proposal length: ",proplen
                 end if
