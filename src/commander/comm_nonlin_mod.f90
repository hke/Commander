--- conflicted
+++ resolved
@@ -258,14 +258,9 @@
           else if (trim(c%operation) == 'sample' .and. c%lmax_ind >= 0) then
              ! Params
              nalm_tot = (c%lmax_ind+1)**2
-<<<<<<< HEAD
-             steplen = 0.2  !1.d0 !c%p_gauss(2,j) ! Init learning rate for proposals
-             
-=======
              steplen = 1.d0 !c%p_gauss(2,j) ! Init learning rate for proposals
              fwhm_prior = 600.d0
-             sigma_prior = 0.1d0
->>>>>>> a73bcf29
+             sigma_prior = 0.03d0
              out_every = 10
              nsamp = 10000 ! Maxsamp
              num_accepted = 0
@@ -305,7 +300,8 @@
                    L(:,:,:) = 0.d0 ! Set diagonal to 0.001
                    do p = 0, nalm_tot-1
                       do i = 1, info%nmaps
-                         L(p,p,i) = 0.01 ! Set diagonal to 0.001
+                         !L(p,p,i) = 0.01 ! Set diagonal to 0.001
+                         L(p,p,i) = 0.1d0*sigma_priors(p)
                       end do
                    end do
                 end if
@@ -324,12 +320,6 @@
 
              call wall_time(t1)
              if (info%myid == 0) then 
-<<<<<<< HEAD
-                write(*,fmt='(a, i6, a, f16.2, a, 3f7.2)') "- sample: ", 0, " - chisq: " , chisq_old, " - a_00: ", alms(0,0,:)/sqrt(4.d0*PI)
-                chisq_d = chisq_old
-                open(58,file='chain.dat', recl=10000)
-=======
-
                 chisq_prior = 0.d0 
                 do pl = 1, c%theta(j)%p%info%nmaps
                    ! if sample only pol, skip T
@@ -346,7 +336,6 @@
 
                 ! Output init sample
                 write(*,fmt='(a, i6, a, f16.2, a, 3f7.2)') "# sample: ", 0, " - chisq: " , chisq(0), " - a_00: ", alms(0,0,:)/sqrt(4.d0*PI)
->>>>>>> a73bcf29
              end if
              do i = 1, nsamp
                 chisq_prior = 0.d0
@@ -413,15 +402,8 @@
                 ! Reset accepted bool
                 accepted = .false.
                 if (info%myid == 0) then
-<<<<<<< HEAD
-                   chisq = chisq + chisq_prior
-                   diff = chisq_old-chisq
-                   write(58,*) i, real(chisq,sp), real(diff,sp), real(alms(i,:,2),sp)
-                   if ( chisq > chisq_old ) then                 
-=======
                    chisq(i) = chisq(i) + chisq_prior
                    if ( chisq(i) > chisq(i-1) ) then                 
->>>>>>> a73bcf29
                       ! Small chance of accepting this too
                       ! Avoid getting stuck in local mminimum
                       diff = chisq(i-1)-chisq(i)
@@ -512,21 +494,19 @@
              ! Calculate cholesky
              ! Output like nprocs*nalm:+k, Does not work. Need to be saved in order to be distributed correctly
              if (info%myid == 0) then! At this point, id=0 should have all values
+                write(*,*) 'a'
                 allocate(alms_covmat(0:nalm_tot-1, 0:nalm_tot-1, c%theta(j)%p%info%nmaps))
                 do p = 1, c%theta(j)%p%info%nmaps
                    call compute_covariance_matrix(alms(:nsamp,0:nalm_tot-1,p), alms_covmat(0:nalm_tot-1,0:nalm_tot-1,p), .true.)
                 end do
+                write(*,*) 'b'
                 open(5, file=trim(cpar%outdir)//'/alm_cholesky.dat', recl=10000)
                 write(5, *) alms_covmat
                 close(5)
-                close(69)                
-             end if
-<<<<<<< HEAD
-
-             deallocate(alms, rgs, L)
-=======
-             deallocate(alms, rgs, sigma_priors, chisq)
->>>>>>> a73bcf29
+                close(69)    
+                write(*,*) 'c'
+             end if
+             deallocate(alms, rgs, sigma_priors, chisq, L)
           end if
           end select
 
