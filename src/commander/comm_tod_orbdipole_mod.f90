module comm_tod_orbdipole_mod
  use comm_utils
  use comm_defs
  use comm_map_mod
  use comm_tod_mod
  use spline_1D_mod
  implicit none

  private 
  public comm_orbdipole, orbdipole_pointer

  type :: comm_orbdipole
    real(dp),           allocatable, dimension(:, :) :: orb_dp_s !precomputed s integrals for orbital dipole sidelobe term
    class(map_ptr), dimension(:), allocatable :: beam
    class(comm_tod), pointer :: tod
    type(spline_type) :: s
    integer(i4b) :: subsample

  contains
    procedure :: precompute_orb_dp_s
    procedure :: compute_orbital_dipole_4pi
    procedure :: compute_orbital_dipole_pencil
    procedure :: compute_4pi_product

  end type comm_orbdipole

  interface comm_orbdipole
    procedure constructor
  end interface comm_orbdipole

  type orbdipole_pointer
    class(comm_orbdipole), pointer :: p => null()
  end type orbdipole_pointer

contains

  function constructor(tod, beam)
    implicit none
    class(comm_tod), target :: tod
    class(map_ptr), dimension(:), target :: beam
    class(comm_orbdipole), pointer :: constructor
    integer(i4b) :: i
    allocate(constructor)

    constructor%tod => tod
    allocate(constructor%beam(constructor%tod%ndet))
    do i=1, constructor%tod%ndet
      constructor%beam(i)%p => beam(i)%p
    end do

    call constructor%precompute_orb_dp_s()

    constructor%subsample = 20

  end function constructor

  subroutine precompute_orb_dp_s(self) 
    implicit none
    class(comm_orbdipole),              intent(inout) :: self

    integer(i4b) :: i, j, ierr
    real(dp), dimension(3) :: v
    real(dp) :: pixVal

    allocate(self%orb_dp_s(self%tod%ndet, 10)) 
    do i = 1, self%tod%ndet
      self%orb_dp_s(i, :) = 0
      do j = 0, self%beam(i)%p%info%np-1
        call pix2vec_ring(self%beam(i)%p%info%nside, self%beam(i)%p%info%pix(j+1),v)
         pixVal = self%beam(i)%p%map(j, 1)
         !if(pixVal < 0) then
         !   pixVal = 0.d0
         !end if
         !x
         self%orb_dp_s(i, 1) = self%orb_dp_s(i, 1) + pixVal * v(1)
         !y 
         self%orb_dp_s(i, 2) = self%orb_dp_s(i, 2) + pixVal * v(2)
         !z 
         self%orb_dp_s(i, 3) = self%orb_dp_s(i, 3) + pixVal * v(3)
         !x^2 
         self%orb_dp_s(i, 4) = self%orb_dp_s(i, 4) + pixVal*v(1)*v(1)
         !2xy 
         self%orb_dp_s(i, 5) = self%orb_dp_s(i, 5) + 2.d0 * pixVal* v(1) * v(2)
         !2xz 
         self%orb_dp_s(i, 5) = self%orb_dp_s(i, 5) + 2.d0 * pixVal * v(1) *v(2)
         !2xz 
         self%orb_dp_s(i, 6) = self%orb_dp_s(i, 6) + 2.d0 * pixVal* v(1) * v(3)
         !y^2 
         self%orb_dp_s(i, 7) =self%orb_dp_s(i, 7)+pixVal*v(2)*v(2)
         !2yz 
         self%orb_dp_s(i, 8) = self%orb_dp_s(i, 8) + 2.d0 * pixVal* v(2) * v(3)
         !z^2 
         self%orb_dp_s(i, 9) =self%orb_dp_s(i, 9) + pixVal*v(3)*v(3)
         !full beam integral for normalization
         self%orb_dp_s(i, 10) = self%orb_dp_s(i,10) + pixVal
         !if(self%myid == 38) then
         !  write(*,*) v(1), v(2), v(3), pixVal, self%orb_dp_s(i, 6)
         !end if
       end do
    end do

   call mpi_allreduce(MPI_IN_PLACE, self%orb_dp_s, size(self%orb_dp_s), MPI_DOUBLE_PRECISION, MPI_SUM, self%tod%info%comm, ierr)

   do i = 1, self%tod%ndet
      self%orb_dp_s(i,:) = self%orb_dp_s(i,:)*4*pi/real(self%beam(i)%p%info%npix)
   end do

!!$   if (self%tod%myid == 0) then
!!$      do i = 1, 10
!!$        write(*,*) self%orb_dp_s(1, i)
!!$      end do
!!$    end if

    !npipe s factors for 27M
!    self%orb_dp_s(:,1) = 0.005130801850847007
!    self%orb_dp_s(:,2) = -0.000516559072591428
!    self%orb_dp_s(:,3) = 0.995234628256561
!    self%orb_dp_s(:,4) = 0.00483461658765793
!    self%orb_dp_s(:,5) = 2.d0* -0.00043088175007651217
!    self%orb_dp_s(:,6) = 2.d0*0.0007072028589201922
!    self%orb_dp_s(:,7) = 0.0005094291355884364
!    self%orb_dp_s(:,8) = 2.d0* -0.00010373401957447322
!    self%orb_dp_s(:,9) = 0.9946559542767537
!    self%orb_dp_s(:,10) = 0.9927374627686433

    !dpc s factors for 27M
!    self%orb_dp_s(:,1) = 4.6679499857542042e-03
!    self%orb_dp_s(:,2) = 1.5034470382246318e-03  
!    self%orb_dp_s(:,3) = 9.9334531414858640e-01  
!    self%orb_dp_s(:,4) = 4.1262573481758826e-03
!    self%orb_dp_s(:,5) = 1.1183327794935952e-03  
!    self%orb_dp_s(:,6) = 8.0451444124375745e-04  
!    self%orb_dp_s(:,7) = 8.2453898616820286e-04
!    self%orb_dp_s(:,8) = 2.9241722968962171e-04  
!    self%orb_dp_s(:,9) = 9.9277120225676552e-01
!    self%orb_dp_s(:,10)= 9.9772199859110755e-01


  end subroutine precompute_orb_dp_s

  subroutine compute_orbital_dipole_pencil(self, ind, pix, psi, s_orb)
    implicit none
    class(comm_orbdipole),               intent(in)  :: self
    integer(i4b),                        intent(in)  :: ind !scan nr/index
    integer(i4b),        dimension(:,:), intent(in)  :: pix, psi
    real(sp),            dimension(:,:), intent(out) :: s_orb
    real(dp) :: b, x, q, b_dot
    integer(i4b) :: i, j

    b = sqrt(sum(self%tod%scans(ind)%v_sun**2))/c   ! beta for the given scan
    x = h * self%tod%central_freq/(k_B * T_CMB)
    q = (x/2.d0)*(exp(x)+1)/(exp(x) -1)


    do i = 1,self%tod%ndet
       if (.not. self%tod%scans(ind)%d(i)%accept) cycle
       do j=1,self%tod%scans(ind)%ntod !length of the tod
          b_dot = dot_product(self%tod%scans(ind)%v_sun, self%tod%pix2vec(:,pix(j,i)))/c
          !s_orb(j,i) = real(T_CMB  * b_dot,sp) !* self%tod%mb_eff(i) !only dipole,
          !1.d6 to make it uK, as [T_CMB] = K
          !s_orb(j,i) = T_CMB  * 1.d6 * b_dot !only dipole, 1.d6 to make it uK,
          !as [T_CMB] = K
          !s_orb(j,i) = T_CMB * 1.d6 * (b_dot + q*b_dot**2) ! with quadrupole
          s_orb(j,i) = T_CMB * (b_dot + q*(b_dot**2 - b**2/3.)) ! net zero monopole
        end do
    end do

  end subroutine compute_orbital_dipole_pencil

  function compute_4pi_product(self, p, psiInd, chunkInd, i, q) result(prod)
    implicit none
    class(comm_orbdipole), intent(in) :: self
    integer(i4b),          intent(in) :: p, psiInd, chunkInd, i
    real(dp),              intent(in) :: q
    real(dp)                          :: prod

    real(dp) :: theta, psi_d, phi
    real(dp), dimension(3,3) :: rot_mat
    real(dp), dimension(3)   :: vnorm

    theta = self%tod%ind2ang(1,p)
    phi   = self%tod%ind2ang(2,p)
    psi_d = self%tod%psi(psiInd)
    !write(*,*), j, phi, theta, psi_d, rot_mat 
    call compute_euler_matrix_zyz(-psi_d, -theta, -phi, rot_mat)
    vnorm = matmul(rot_mat, self%tod%scans(chunkInd)%v_sun)
    vnorm = vnorm / c
    prod = vnorm(1)*self%orb_dp_s(i,1)+vnorm(2)*self%orb_dp_s(i,2)+&
    &vnorm(3)*self%orb_dp_s(i,3)+q*(vnorm(1)*vnorm(1)*self%orb_dp_s(i,4)+&
            &vnorm(1)*vnorm(2)*self%orb_dp_s(i,5) + vnorm(1)*vnorm(3)* &
            &self%orb_dp_s(i,6) + vnorm(2)*vnorm(2)*self%orb_dp_s(i,7) + &
            &vnorm(2)*vnorm(3)*self%orb_dp_s(i,8) + vnorm(3)*vnorm(3)*&
            &self%orb_dp_s(i,9))

    prod = T_CMB*prod/self%orb_dp_s(i,10)

  end function compute_4pi_product


  ! Compute map with white noise assumption from correlated noise 
  ! corrected and calibrated data, d' = (d-n_corr-n_temp)/gain 
  subroutine compute_orbital_dipole_4pi(self, ind, pix, psi, s_orb)
    implicit none
    class(comm_orbdipole),               intent(inout)  :: self
    integer(i4b),                        intent(in)  :: ind !scan nr/index
    integer(i4b),        dimension(:,:), intent(in)  :: pix, psi
    real(sp),            dimension(:,:), intent(out) :: s_orb
    integer(i4b)         :: i, j, p, s_len, k, psiInd
    real(dp)             :: x, T_0, q, pix_dir(3), b, b_dot, summation, j_real
    real(dp), parameter  :: h = 6.62607015d-34   ! Planck's constant [Js]
    real(dp), dimension(:), allocatable :: x_vec, y_vec

    !these are the npipe paper definitions
    !TODO: maybe also use the bandpass shift to modify the central frequency? 
    !will that matter?
    x = h * self%tod%central_freq/(k_B * T_CMB)
    q = (x/2.d0)*(exp(x)+1)/(exp(x) -1)

    !if (trim(self%tod%label(1)) == '27M') then 
    !  open(58,file='orb_27M.dat')
    !  if (self%tod%scans(ind)%chunk_num == 27) write(58,*) " SCET    THETA    PHI    PSI    TOD    ORB_DP    ORB_FSL"
    !  open(59,file='orb_27M_debug.dat')
    !end if
    do i = 1,self%tod%ndet
       if (.not. self%tod%scans(ind)%d(i)%accept) cycle
       s_len = self%tod%scans(ind)%ntod/self%subsample
       allocate(x_vec(s_len), y_vec(s_len))
       do k=0,s_len-1 !number of subsampled samples
          j = (self%subsample * k) + 1

          p      = self%tod%pix2ind(pix(j,i))
          psiInd = psi(j,i)

<<<<<<< HEAD
          summation = self%compute_4pi_product(p, psiInd, ind, i, q)
          x_vec(k+1) = j
          y_vec(k+1) = summation
=======
          !call pix2ang_ring(self%tod%info%nside, pix(j,i), theta, phi)
          !rotate v_sun into frame where pointing is along z axis
          !write(*,*) -phi, -theta, -self%tod%psi(psi(j,i)), psi(j,i)
          p     = self%tod%pix2ind(pix(j,i))
          theta = self%tod%ind2ang(1,p)
          phi   = self%tod%ind2ang(2,p)
          psi_d = self%tod%psi(psi(j,i))
          !write(*,*), j, phi, theta, psi_d, rot_mat 
          !call compute_euler_matrix_zyz(-phi, -theta, -psi_d, rot_mat)
          call compute_euler_matrix_zyz(-psi_d, -theta, -phi, rot_mat)
          vnorm = matmul(rot_mat, self%tod%scans(ind)%v_sun)
          vnorm = vnorm / c
          summation = vnorm(1)*self%orb_dp_s(i,1)+vnorm(2)*self%orb_dp_s(i,2)+& 
          &vnorm(3)*self%orb_dp_s(i,3)+q*(vnorm(1)*vnorm(1)*self%orb_dp_s(i,4)+&
          &vnorm(1)*vnorm(2)*self%orb_dp_s(i,5) + vnorm(1)*vnorm(3)* &
          &self%orb_dp_s(i,6) + vnorm(2)*vnorm(2)*self%orb_dp_s(i,7) + &
          &vnorm(2)*vnorm(3)*self%orb_dp_s(i,8) + vnorm(3)*vnorm(3)*&
          &self%orb_dp_s(i,9))
          !if (trim(self%tod%label(i)) == '27M' .and. self%tod%scans(ind)%chunk_num == 27) write(59,*) self%tod%scans(ind)%t0(3)/1000000.d0 + real(j-1)/(real(self%tod%samprate)), theta, phi, psi_d, self%tod%scans(ind)%v_sun, vnorm, self%tod%scans(ind)%d(i)%tod(j), s_orb(j,i), T_CMB*summation
          !if (trim(self%tod%label(i)) == '27M' .and. self%tod%scans(ind)%chunk_num == 27) write(58,"(ES25.18,  ES15.7,  ES15.7,  ES15.7,  ES15.7,  ES15.7,  ES15.7)") self%tod%scans(ind)%t0(2)/2**16 + real(j-1)/(real(self%tod%samprate)), theta, phi, psi_d, self%tod%scans(ind)%d(i)%tod(j)/self%tod%scans(ind)%d(i)%gain, s_orb(j,i), T_CMB*summation/self%orb_dp_s(i, 10)
>>>>>>> edfa2106

          !s_orb(j,i) = s_orb(j,i) + T_CMB *summation
          !s_orb(j,i) = T_CMB*summation/self%orb_dp_s(i,10)
       end do
       
       !spline the subsampled dipole to the full resolution
       call spline_simple(self%s, x_vec, y_vec, regular=.true.)

       do j=1, s_len*self%subsample
         j_real = j
         s_orb(j,i) = splint_simple(self%s, j_real)
         !if (trim(self%tod%label(i)) == '27M' .and. self%tod%scans(ind)%chunk_num == 27) write(59,*) self%tod%scans(ind)%t0(3)/1000000.d0 + real(j-1)/(real(self%tod%samprate)), theta, phi, psi_d, self%tod%scans(ind)%v_sun, vnorm, self%tod%scans(ind)%d(i)%tod(j), s_orb(j,i), summation 
        !if (trim(self%tod%label(i)) == '27M' .and. self%tod%scans(ind)%chunk_num == 27) write(58,"(ES25.18,  ES15.7, ES15.7,  ES15.7,  ES15.7,  ES15.7,  ES15.7)") self%tod%scans(ind)%t0(2)/2**16 + real(j-1)/(real(self%tod%samprate)), self%tod%ind2ang(1,p) ,self%tod%ind2ang(2,p), self%tod%psi(psi(j,i)), self%tod%scans(ind)%d(i)%tod(j)/self%tod%scans(ind)%d(i)%gain, s_orb(j,i), s_orb(j,i)
       end do

       !handle the last irregular length bit of each chunk as a special case 
       !so that we can use regular=true in the spline code for speed
       do j=s_len*self%subsample, self%tod%scans(ind)%ntod
         p      = self%tod%pix2ind(pix(j,i))
         psiInd = psi(j,i)
         
         s_orb(j,i) = self%compute_4pi_product(p, psiInd, ind, i, q)
         !if (trim(self%tod%label(i)) == '27M' .and. self%tod%scans(ind)%chunk_num == 27) write(58,"(ES25.18,  ES15.7, ES15.7,  ES15.7,  ES15.7,  ES15.7,  ES15.7)") self%tod%scans(ind)%t0(2)/2**16 + real(j-1)/(real(self%tod%samprate)), self%tod%ind2ang(1,p) ,self%tod%ind2ang(2,p), self%tod%psi(psi(j,i)), self%tod%scans(ind)%d(i)%tod(j)/self%tod%scans(ind)%d(i)%gain, s_orb(j,i), s_orb(j,i)

       end do

       deallocate(x_vec, y_vec)
   end do

   call free_spline(self%s)
   
   !if (trim(self%tod%label(1)) == '27M') then
   ! close(58)
   ! close(59)
   !end if
  end subroutine compute_orbital_dipole_4pi
end module comm_tod_orbdipole_mod<|MERGE_RESOLUTION|>--- conflicted
+++ resolved
@@ -231,35 +231,9 @@
           p      = self%tod%pix2ind(pix(j,i))
           psiInd = psi(j,i)
 
-<<<<<<< HEAD
           summation = self%compute_4pi_product(p, psiInd, ind, i, q)
           x_vec(k+1) = j
           y_vec(k+1) = summation
-=======
-          !call pix2ang_ring(self%tod%info%nside, pix(j,i), theta, phi)
-          !rotate v_sun into frame where pointing is along z axis
-          !write(*,*) -phi, -theta, -self%tod%psi(psi(j,i)), psi(j,i)
-          p     = self%tod%pix2ind(pix(j,i))
-          theta = self%tod%ind2ang(1,p)
-          phi   = self%tod%ind2ang(2,p)
-          psi_d = self%tod%psi(psi(j,i))
-          !write(*,*), j, phi, theta, psi_d, rot_mat 
-          !call compute_euler_matrix_zyz(-phi, -theta, -psi_d, rot_mat)
-          call compute_euler_matrix_zyz(-psi_d, -theta, -phi, rot_mat)
-          vnorm = matmul(rot_mat, self%tod%scans(ind)%v_sun)
-          vnorm = vnorm / c
-          summation = vnorm(1)*self%orb_dp_s(i,1)+vnorm(2)*self%orb_dp_s(i,2)+& 
-          &vnorm(3)*self%orb_dp_s(i,3)+q*(vnorm(1)*vnorm(1)*self%orb_dp_s(i,4)+&
-          &vnorm(1)*vnorm(2)*self%orb_dp_s(i,5) + vnorm(1)*vnorm(3)* &
-          &self%orb_dp_s(i,6) + vnorm(2)*vnorm(2)*self%orb_dp_s(i,7) + &
-          &vnorm(2)*vnorm(3)*self%orb_dp_s(i,8) + vnorm(3)*vnorm(3)*&
-          &self%orb_dp_s(i,9))
-          !if (trim(self%tod%label(i)) == '27M' .and. self%tod%scans(ind)%chunk_num == 27) write(59,*) self%tod%scans(ind)%t0(3)/1000000.d0 + real(j-1)/(real(self%tod%samprate)), theta, phi, psi_d, self%tod%scans(ind)%v_sun, vnorm, self%tod%scans(ind)%d(i)%tod(j), s_orb(j,i), T_CMB*summation
-          !if (trim(self%tod%label(i)) == '27M' .and. self%tod%scans(ind)%chunk_num == 27) write(58,"(ES25.18,  ES15.7,  ES15.7,  ES15.7,  ES15.7,  ES15.7,  ES15.7)") self%tod%scans(ind)%t0(2)/2**16 + real(j-1)/(real(self%tod%samprate)), theta, phi, psi_d, self%tod%scans(ind)%d(i)%tod(j)/self%tod%scans(ind)%d(i)%gain, s_orb(j,i), T_CMB*summation/self%orb_dp_s(i, 10)
->>>>>>> edfa2106
-
-          !s_orb(j,i) = s_orb(j,i) + T_CMB *summation
-          !s_orb(j,i) = T_CMB*summation/self%orb_dp_s(i,10)
        end do
        
        !spline the subsampled dipole to the full resolution
