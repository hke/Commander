--- conflicted
+++ resolved
@@ -553,7 +553,6 @@
              call get_parameter_hashtable(htbl, 'COMP_INDMASK'//itext,         par_string=cpar%cs_indmask(i))
              call get_parameter_hashtable(htbl, 'COMP_NU_P_SMOOTHING_SCALE'//itext,  &
                   & par_int=cpar%cs_smooth_scale(i,1))
-<<<<<<< HEAD
              call get_parameter(paramfile, 'COMP_NU_P_NU_MIN'//itext,   par_dp=cpar%cs_nu_min(i,1))
              call get_parameter(paramfile, 'COMP_NU_P_NU_MAX'//itext,   par_dp=cpar%cs_nu_max(i,1))
           case ('spindust2')
@@ -594,10 +593,6 @@
              call get_parameter(paramfile, 'COMP_NU_P_NU_MAX'//itext,   par_dp=cpar%cs_nu_max(i,1))
              call get_parameter(paramfile, 'COMP_ALPHA_NU_MIN'//itext,   par_dp=cpar%cs_nu_min(i,2))          
              call get_parameter(paramfile, 'COMP_ALPHA_NU_MAX'//itext,   par_dp=cpar%cs_nu_max(i,2))
-=======
-             call get_parameter_hashtable(htbl, 'COMP_NU_P_NU_MIN'//itext,   par_dp=cpar%cs_nu_min(i,1))
-             call get_parameter_hashtable(htbl, 'COMP_NU_P_NU_MAX'//itext,   par_dp=cpar%cs_nu_max(i,1))
->>>>>>> 29e262bf
           case ('MBB')
              call get_parameter_hashtable(htbl, 'COMP_BETA_POLTYPE'//itext,  par_int=cpar%cs_poltype(1,i))
              call get_parameter_hashtable(htbl, 'COMP_INPUT_BETA_MAP'//itext,        &
