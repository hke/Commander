--- conflicted
+++ resolved
@@ -12,13 +12,10 @@
   public comm_conviqt, conviqt_ptr
 
   type :: comm_conviqt
-<<<<<<< HEAD
-    integer(i4b) :: lmax, mmax, nmaps, bmax, nside, npix, comm, optim, psisteps
+    integer(i4b) :: lmax, mmax, nmaps, bmax, nside, npix, comm, optim, psisteps, win
     real(dp), allocatable, dimension(:)        :: lnorm
-=======
-    integer(i4b) :: lmax, mmax, bmax, nside, comm, optim, psisteps, win
->>>>>>> e4db1e8a
-    real(dp), allocatable, dimension(:,:)      :: c
+    !real(dp), allocatable, dimension(:,:)      :: c
+    type(shared_2d_dp) :: c
     real(dp) :: psires
     class(comm_mapinfo), pointer :: info
     type(shared_2d_spc) :: alm_beam
@@ -43,7 +40,6 @@
 
   function constructor(myid_shared, comm_shared, myid_inter, comm_inter, nside, lmax, nmaps, bmax, beam, map, optim)
     implicit none
-<<<<<<< HEAD
     integer(i4b),                 intent(in) :: nside, lmax, bmax, nmaps
     integer(i4b),                 intent(in) :: myid_shared, comm_shared, myid_inter, comm_inter
     class(comm_map),              intent(in) :: beam, map
@@ -55,14 +51,6 @@
     integer(i4b), allocatable, dimension(:)   :: ind
     complex(spc), allocatable, dimension(:,:) :: alm
     character(len=4) :: id
-=======
-    class(comm_map),              intent(inout) :: beam, map
-    integer(i4b),                 intent(in)    :: optim ! desired optimization flags
-    class(comm_conviqt), pointer                :: constructor
-    integer(i4b)                                :: ierr, winsize, disp_unit
-    type(c_ptr)                                 :: baseptr
-    integer(i4b), allocatable, dimension(:)     :: arrayshape
->>>>>>> e4db1e8a
 
     !inquire(file='precomp.unf', exist=exist)
     !if (exist) then
@@ -134,39 +122,13 @@
          & [nmaps,nalm_tot], constructor%alm_beam)
     call sync_shared_2d_spc_alm(constructor%alm_beam, ind, alm)
 
-<<<<<<< HEAD
 !    write(*,*) constructor%info%myid, minval(abs(constructor%alm_beam%a)), maxval(abs(constructor%alm_beam%a))
     deallocate(ind, alm)
 
     ! Precompute convolution cube
-    allocate(constructor%c(0:constructor%npix-1, 0:constructor%psisteps-1))
-=======
-    !TODO: move this to a more useful spot so it can be used elsewhere
-    call MPI_Comm_split_type(MPI_COMM_WORLD, MPI_COMM_TYPE_SHARED, 0, MPI_INFO_NULL, constructor%comm, ierr)
-
-    winsize = 0
-    if(map%info%myid == 0) then
-      winsize = (12*map%info%nside**2 *constructor%psisteps)*8
-    end if
-    disp_unit = 1
-    call MPI_Win_allocate_shared(winsize, disp_unit, MPI_INFO_NULL, constructor%comm, baseptr, constructor%win, ierr)
-
-    if (map%info%myid /= 0) then
-      call MPI_Win_shared_query(constructor%win, 0, winsize, disp_unit, baseptr, ierr)
-    end if
-
-    allocate(arrayshape(2))
-    arrayshape(1) = 12*map%info%nside**2
-    arrayshape(2) = constructor%psisteps
-
-    call C_F_POINTER(baseptr, constructor%c, arrayshape)
-
-    call MPI_WIN_FENCE(0, constructor%win, ierr)
-
-    deallocate(arrayshape)
-
-    !allocate(constructor%c(12*map%info%nside**2, constructor%psisteps))
->>>>>>> e4db1e8a
+    call init_shared_2d_dp(myid_shared, comm_shared, myid_inter, comm_inter, &
+         & [constructor%npix,constructor%psisteps], constructor%c)
+    !allocate(constructor%c(0:constructor%npix-1, 0:constructor%psisteps-1))
 
     call constructor%precompute_sky(beam, map)
 !!$    if (map%info%myid == 0) then
@@ -204,16 +166,12 @@
     !end if
 
     if (self%optim == 2) then
-<<<<<<< HEAD
        bpsi = max(nint(unwrap / self%psires),0)
        if (bpsi == self%psisteps) bpsi = 0
-      interp = self%c(pixnum, bpsi)
+      interp = self%c%a(pixnum+1, bpsi+1)
       if (isNaN(interp)) then
          write(*,*) 'nan', theta, phi, psi, pixnum, unwrap, interp
       end if
-=======
-      interp = self%c(pixnum+1, nint(unwrap / self%psires) + 1)
->>>>>>> e4db1e8a
       return
     end if
 
@@ -229,7 +187,7 @@
     ! y = (y_0 (x_1 - x) + y_1 (x - x_0))/(x_1 - x_0)
     x0     = psii * self%psires
     x1     = psiu * self%psires
-    interp = ((self%c(pixnum+1, psii+1)) * (x1 - unwrap) + self%c(pixnum+1, psiu+1) * (unwrap - x0))/(x1 - x0)
+    interp = ((self%c%a(pixnum+1, psii+1)) * (x1 - unwrap) + self%c%a(pixnum+1, psiu+1) * (unwrap - x0))/(x1 - x0)
 
     !interp = 0.d0
 
@@ -257,12 +215,8 @@
     real(dp),       allocatable, dimension(:)     :: dt
     complex(dpc),   allocatable, dimension(:)     :: dv
 
-    if(map%info%myid == 0) then
-      self%c = 0
-    end if
 
     np = self%info%np
-
 
     allocate(marray(np, -self%bmax:self%bmax))
     marray = 0
@@ -271,7 +225,6 @@
     allocate(mout(0:self%info%np-1, 2))
 
     !check lmaxes
-<<<<<<< HEAD
 !!$    if (beam%info%lmax > map%info%lmax) then
 !!$      write(*,*) "possible problem with not enought ms in precompute_sky"
 !!$      stop
@@ -311,95 +264,6 @@
           marray(:, j) = mout(:,1)
           marray(:,-j) = mout(:,2)
        end if
-=======
-    if (beam%info%lmax > map%info%lmax) then
-      write(*,*) "possible problem with not enought ms in precompute_sky"
-      stop
-    endif
-
-    !copy to alm array 
-    one_over_root_two = 1.d0/sqrt(2.d0)
-
-    !m_b = 0 case
-    do i=0, map%info%nalm-1
-      l   = map%info%lm(1,i)
-      m_s = map%info%lm(2,i)
-      !write(*,*) i, l, m_s, q
-      alm_s_r = map%alm(i, 1)
-      if(m_s /= 0) then
-        alm_s_r = alm_s_r * one_over_root_two
-      end if
-      call beam%info%lm2i(l, 0, q)
-      if(q == -1) then
-        alm_b_r = 0.d0
-      else
-        alm_b_r = beam%alm(q, 1)
-      end if
-      !if(m_s == 0) then
-      !  write(*, *) l, 0, alm_b_r
-      !end if
-      alm(i, 1) = -1 ** m_s * sqrt(4*pi/(2*l + 1)) * (alm_b_r * alm_s_r) !real part
-    end do
-    mout = 0
-    !if(map%info%myid == 0) then
-    !  write(*,*) 'About to call sharp execute m=0', map%info%nalm
-    !end if
-
-     !Compute m = 0 case
-    call sharp_execute(SHARP_Y, 0, 1, alm(:, 1:1), map%info%alm_info, mout(:,1:1), &
-         & map%info%geom_info_T, comm=self%comm)
-    marray(:,0) = mout(:,1)
-
-    if(map%info%myid == 0 .and. .false.) then
-      write(*,*) 'Sharp  execute, m=', 0, sum(mout(:,1:1)), sum(alm(:,1:1)), alm_b_r, alm_s_r
-    end if
-
-    ! Compute m /= 0 cases
-    do j=1, beam%info%mmax
-      alm = 0
- 
-      do i=0, map%info%nalm-1
-        l   = map%info%lm(1,i)
-        m_s = map%info%lm(2,i)
-        if(j > l) cycle !catch case where m_b > l_sky
-        alm_s_r = map%alm(i, 1)
-        call map%info%lm2i(l, -m_s, q)
-        alm_s_c = map%alm(q, 1)
-        if(m_s /= 0) then
-          alm_s_r = alm_s_r * one_over_root_two
-          alm_s_c = alm_s_c * one_over_root_two
-        end if
-
-        call beam%info%lm2i(l, j, q)
-        if(q < 0) then
-          alm_b_r = 0.d0
-        else
-          alm_b_r = beam%alm(q, 1) * one_over_root_two
-        end if
-
-        call beam%info%lm2i(l, -j, u)
-        if(u < 0) then
-          alm_b_c = 0.d0
-        else
-          alm_b_c = beam%alm(u, 1) * one_over_root_two
-        end if
-
-        !if(j == 10 .and. m_s == 0) then
-        !  write(*,*) l, alm_b_r, alm_b_c
-        !end if
-
-        alm(i, 1) = -1 ** m_s * sqrt(4*pi/(2*l + 1)) * ((alm_b_r * alm_s_r) + (alm_b_c * alm_s_c)) !real part
-        alm(i, 2) = -1 ** m_s * sqrt(4*pi/(2*l + 1)) * ((alm_b_r * alm_s_c) - (alm_b_c * alm_s_r)) !imag part
-    
-      end do
-
-      mout = 0.d0
-      !if(map%info%myid == 0) then
-      !  write(*,*) 'Before execute, m=', j, sum(mout(:,1:2)), sum(alm(:,1:2)) 
-      !end if
-      call sharp_execute(SHARP_Y, j, 2, alm(:,1:2), map%info%alm_info, mout(:,1:2), &
-           & map%info%geom_info_T, comm=self%comm)
->>>>>>> e4db1e8a
       if(map%info%myid == 0 .and. .false.) then
         write(*,*) 'Sharp  execute, m=', j, sum(mout(:,1:2)), sum(alm(:,1:2))
       end if
@@ -417,7 +281,7 @@
       write(*,*) 'Failed to create fftw plan, thread ', map%info%myid
     end if
     
-    self%c = 0.d0
+    !self%c = 0.d0
     do i=1, np
         if(map%info%myid == 0) then
 !          write(*,*) 'i=', i, np
@@ -443,19 +307,14 @@
 !      dt = dt / self%psisteps
 
       !copy to c
-<<<<<<< HEAD
-      self%c(self%info%pix(i),0:self%psisteps -1) = dt(1:self%psisteps)
+      !self%c(self%info%pix(i),0:self%psisteps -1) = dt(1:self%psisteps)
+      self%c%a(self%info%pix(i)+1,:) = dt(1:self%psisteps)
       !if(map%info%myid == 2 .and. sum(self%c) /= 0.d0) then
       !  write(*,*) 'Executed fft, i = ', i, sum(dv), sum(dt), sum(self%c), size(self%c(pixNum,:)), size(dt)
       !end if
-=======
-      self%c(pixNum+1,:) = dt(1:self%psisteps)
-      if(map%info%myid == 2 .and. .false.) then
-        write(*,*) 'Executed fft, i = ', i, sum(dv), sum(dt), sum(self%c), size(self%c(pixNum+1,:)), size(dt), dv(0), sum(marray(:,0))
-      end if
->>>>>>> e4db1e8a
 
     end do
+    call mpi_win_fence(0, self%c%win, ierr)
  
     deallocate(marray, alm, mout) 
  
@@ -467,15 +326,10 @@
 
     !call mpi_allreduce(MPI_IN_PLACE, self%c, size(self%c), MPI_DOUBLE_PRECISION, MPI_SUM, self%comm, ierr)
 
-<<<<<<< HEAD
 
 !    if(map%info%myid == 0) write(*,*) 'b'
-    call mpi_allreduce(MPI_IN_PLACE, self%c, size(self%c), MPI_DOUBLE_PRECISION, MPI_SUM, self%comm, ierr)
+!    call mpi_allreduce(MPI_IN_PLACE, self%c, size(self%c), MPI_DOUBLE_PRECISION, MPI_SUM, self%comm, ierr)
 !    if(map%info%myid == 0) write(*,*) 'c'
-=======
-    call MPI_WIN_FENCE(0, self%win, ierr)
-    call MPI_BARRIER(MPI_COMM_WORLD, ierr)
->>>>>>> e4db1e8a
 
     if(map%info%myid == 0) then
 !      write(*,*) 'Allreduced, sum = ', sum(self%c)
@@ -570,9 +424,10 @@
     implicit none
     class(comm_conviqt), intent(inout) :: self
 
-    deallocate(self%c)
+!    deallocate(self%c)
     deallocate(self%lnorm)
     call dealloc_shared_2d_spc(self%alm_beam)
+    call dealloc_shared_2d_dp(self%c)
 
   end subroutine dealloc
 
