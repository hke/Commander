--- conflicted
+++ resolved
@@ -874,22 +874,12 @@
     do i = 1,self%ndet
        if (.not. self%scans(ind)%d(i)%accept) cycle
        do j=1,self%scans(ind)%ntod !length of the tod
-<<<<<<< HEAD
-          if(pix(j, i) < 0 .or. pix(j,i) > 12*(self%nside**2)) then
-            !write(*,*) pix(j, i), self%scans(ind)%d(i)%nside
-            cycle
-        end if
-          call pix2vec_ring(self%nside, pix(j,i), &
-               & pix_dir)
-          b_dot = dot_product(self%scans(ind)%v_sun, pix_dir)/c
-=======
           if(pix(j, i) < 0 .or. pix(j,i) > 12*(self%scans(ind)%d(i)%nside**2)) then
              !write(*,*) pix(j, i), self%scans(ind)%d(i)%nside
              cycle
           end if
           
           b_dot = dot_product(self%scans(ind)%v_sun, self%pix2vec(:,pix(j,i)))/c
->>>>>>> 91c0c1e9
           s_orb(j,i) = T_CMB  * b_dot !only dipole, 1.d6 to make it uK, as [T_CMB] = K
           !s_orb(j,i) = T_CMB  * 1.d6 * b_dot !only dipole, 1.d6 to make it uK, as [T_CMB] = K
           !s_orb(j,i) = T_CMB * 1.d6 * (b_dot + q*b_dot**2) ! with quadrupole
