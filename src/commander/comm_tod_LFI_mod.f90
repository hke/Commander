--- conflicted
+++ resolved
@@ -136,7 +136,6 @@
     !['27M','27S','28M','28S']
 
     ! Read the actual TOD
-<<<<<<< HEAD
     call constructor%read_tod(constructor%label)
 
     if (.true.) then
@@ -171,24 +170,7 @@
        end do
        call close_hdf_file(h5_file)
     end if
-=======
-    call constructor%read_tod
-
-    ! Initialize far sidelobe beams
-    call open_hdf_file('data/LFI_instrument.h5', h5_file, 'r')
-    nside_beam = 128
-    call read_hdf(h5_file, trim(adjustl(constructor%label(1)))//'/'//'sllmax', lmax_beam)
-
-    nmaps_beam = 1
-    pol_beam   = .false.
-    constructor%slinfo => comm_mapinfo(cpar%comm_chain, nside_beam, lmax_beam, &
-            & nmaps_beam, pol_beam, .true.)
-    allocate(constructor%slbeam(constructor%ndet), constructor%slconv(constructor%ndet))
-    do i = 1, constructor%ndet
-        constructor%slbeam(i)%p => comm_map(constructor%slinfo, h5_file, .true., .true., trim(constructor%label(i)))
-    end do
-    call close_hdf_file(h5_file)
->>>>>>> d4775b54
+
 
   end function constructor
 
@@ -241,16 +223,11 @@
     end if
 
     ! Set up full-sky map structures
-<<<<<<< HEAD
     call wall_time(t1)
     correct_sl      = .true.
     chisq_threshold = 7.d0
     n_main_iter     = 4
     !chisq_threshold = 20000.d0 
-=======
-    n_main_iter     = 1
-    chisq_threshold = 1000000.d0 
->>>>>>> d4775b54
     !this ^ should be 7.d0, is currently 2000 to debug sidelobes
     ndet            = self%ndet
     ndelta          = size(map_in,2)
@@ -319,31 +296,16 @@
 !!$if (self%myid == 32) map_in(1,1)%p%map(5200,1) = 1
 !!$call map_in(1,1)%p%writeFITS("in.fits")
     do i = 1, self%ndet
-<<<<<<< HEAD
        if (.not. correct_sl) exit
 
-       if (self%myid == 0) write(*,*) 'precomputing sky', i
-!!$       map_in(i,1)%p%map = 0
-!!$       map_in(i,1)%p%map(:,1) = i
-       call map_in(i,1)%p%YtW()  ! Compute sky a_lms
-       do j = 0, map_in(i,1)%p%info%nalm-1
-!          write(*,*) self%myid, j, map_in(i,1)%p%info%lm(:,j), map_in(i,1)%p%alm(j,1)
-       end do
-=======
-       call map_in(i,1)%p%remove_MDpoles() !remove mono and dipole components
+       !call map_in(i,1)%p%remove_MDpoles() !remove mono and dipole components
        !call map_in(i,1)%p%writeFITS('nodp.fits')
        call map_in(i,1)%p%YtW()  ! Compute sky a_lms
        !TODO: make this work with shared arrays instead because that makes more
        !sense
-       call self%slbeam(i)%p%bcast_fullsky_alms()
        if (self%myid == 0) write(*,*) 'precomputing sky', i
-       self%slconv(i)%p => comm_conviqt(self%slbeam(i)%p, map_in(i,1)%p, 2)
-       call self%slbeam(i)%p%distribute_alms()
-    end do
-    call wall_time(t2)
-    t_tot(13) = t2-t1
->>>>>>> d4775b54
-
+
+       call map_in(i,1)%p%YtW()  ! Compute sky a_lms
        self%slconv(i)%p => comm_conviqt(self%myid_shared, self%comm_shared, &
             & self%myid_inter, self%comm_inter, 128, 256, 3, 256, &
             & self%slbeam(i)%p, map_in(i,1)%p, 2)
@@ -739,7 +701,6 @@
        call update_status(status, "tod_prepbp")
 
     end do
-<<<<<<< HEAD
     call wall_time(t4)
 
 
@@ -749,11 +710,6 @@
        call self%output_scan_list(slist)
        call wall_time(t2); t_tot(20) = t_tot(20) + t2-t1
     end if
-=======
-
-    ! Parameter to check if this is first time routine has been 
-    first_call = .false.
->>>>>>> d4775b54
 
     ! Solve combined map, summed over all pixels 
     call mpi_barrier(self%comm, ierr)
