module comm_tod_LFI_mod
  use comm_tod_mod
  use comm_param_mod
  use comm_map_mod
  use comm_conviqt_mod
  use pix_tools
  use healpix_types  
  use comm_huffman_mod
  implicit none

  private
  public comm_LFI_tod

  type, extends(comm_tod) :: comm_LFI_tod 
   contains
     procedure     :: process_tod        => process_LFI_tod
     procedure     :: compute_binned_map
     procedure     :: project_sky
     procedure     :: compute_orbital_dipole
     procedure     :: sample_gain
     procedure     :: sample_n_corr
     procedure     :: compute_cleaned_tod
     procedure     :: construct_sl_template
     procedure     :: compute_chisq
     procedure     :: sample_noise_psd
     procedure     :: decompress_pointing_and_flags
  end type comm_LFI_tod

  interface comm_LFI_tod
     procedure constructor
  end interface comm_LFI_tod

contains

  !**************************************************
  !             Constructor
  !**************************************************
  function constructor(cpar, info)
    implicit none
    type(comm_params),       intent(in) :: cpar
    class(comm_mapinfo),     target     :: info
    class(comm_LFI_tod),     pointer    :: constructor

    integer(i4b) :: i, nside_beam, lmax_beam, nmaps_beam
    logical(lgt) :: pol_beam

    ! Set up LFI specific parameters
    allocate(constructor)
    constructor%myid     = cpar%myid
    constructor%numprocs = cpar%numprocs
    constructor%info     => info

    ! Test code, just to be able to read a single file; need to settle on parameter structure
<<<<<<< HEAD
!    call constructor%get_scan_ids("data/filelist_5files.txt")
    call constructor%get_scan_ids("data/filelist_old.txt")
!     call constructor%get_scan_ids("data/filelist_1year.txt")
!    call constructor%get_scan_ids("data/filelist.txt")
=======
    !call constructor%get_scan_ids("data/filelist_1file.txt")
    !call constructor%get_scan_ids("data/filelist_1year.txt")
    call constructor%get_scan_ids("data/filelist.txt")
>>>>>>> 6a1caf1e
!    call constructor%get_scan_ids("data/filelist_2half.txt")

    constructor%procmask => comm_map(constructor%info, "data/test_procmask_expand20arcmin_n512.fits")

    constructor%nmaps    = info%nmaps
    constructor%ndet     = 4
    constructor%nhorn    = 1
    allocate(constructor%stokes(constructor%nmaps))
    allocate(constructor%w(constructor%nmaps,constructor%nhorn,constructor%ndet))
    allocate(constructor%label(constructor%ndet))
    constructor%stokes = [1,2,3]
    constructor%w      = 1.d0
    constructor%label  = ['27M','27S','28M','28S']

    ! Read the actual TOD
    call constructor%read_tod

    ! Initialize far sidelobe beams
    if (.false.) then
       nside_beam = 128
       lmax_beam  = 128
       nmaps_beam = 1
       pol_beam   = .false.
       constructor%slinfo => comm_mapinfo(cpar%comm_chain, nside_beam, lmax_beam, &
            & nmaps_beam, pol_beam)
       allocate(constructor%slbeam(constructor%ndet), constructor%slconv(constructor%ndet))
       do i = 1, constructor%ndet
          constructor%slbeam(i)%p => comm_map(constructor%slinfo, "slbeam.fits")
          call constructor%slbeam(i)%p%YtW() ! Compute beam alms
       end do
    end if

  end function constructor

  !**************************************************
  !             Driver routine
  !**************************************************
  subroutine process_LFI_tod(self, map_in, map_out, rms_out)
    implicit none
    class(comm_LFI_tod),               intent(inout) :: self
    type(map_ptr),       dimension(:), intent(inout) :: map_in            ! One map per detector
    class(comm_map),                   intent(inout) :: map_out, rms_out  ! Combined output map and rms

    integer(i4b) :: i, j, k, ntod, ndet, nside, npix, nmaps, naccept, ntot, ierr, iter
    real(dp)     :: t1, t2, t3, t4, t5, t6, chisq_threshold
    real(dp)     :: t_tot(13) 
    real(sp),     allocatable, dimension(:,:)   :: n_corr, s_sl, d_calib, s_sky, s_orb, mask
    real(dp),     allocatable, dimension(:,:,:) :: map_sky
    real(dp),     allocatable, dimension(:)     :: A_abscal, b_abscal
    real(dp),     allocatable, dimension(:,:,:) :: A_map
    real(dp),     allocatable, dimension(:,:)   :: b_map
    real(dp),     allocatable, dimension(:,:)   :: procmask
    integer(i4b), allocatable, dimension(:,:)   :: pix, psi, flag

    t_tot   = 0.d0
    call wall_time(t5)

    ! Set up full-sky map structures
    chisq_threshold = 7.d0
    ndet  = self%ndet
    nside = map_out%info%nside
    nmaps = map_out%info%nmaps
    npix  = 12*nside**2
    allocate(A_map(nmaps,nmaps,0:npix-1), b_map(nmaps,0:npix-1))
    allocate(A_abscal(self%ndet), b_abscal(self%ndet))
    allocate(map_sky(0:npix-1,nmaps,ndet))
    allocate(procmask(0:npix-1,nmaps))
    ! This step should be optimized -- currently takes 6 seconds..
    call wall_time(t1)
    do i = 1, self%ndet
       call map_in(i)%p%bcast_fullsky_map(map_sky(:,:,i))
    end do
    call self%procmask%bcast_fullsky_map(procmask)
    map_sky = map_sky * 1.d-6 ! Gain in V/K
    call wall_time(t2)
    t_tot(9) = t2-t1

    ! Compute far sidelobe Conviqt structures
    call wall_time(t1)
    do i = 1, self%ndet
       call map_in(i)%p%YtW()  ! Compute sky a_lms
       !call self%slconv(i)%p%precompute_sky(self%slbeam(i)%p, map_in(i)%p)
    end do
    call wall_time(t2)
    t_tot(13) = t2-t1

    ! Compute output map and rms
    A_map = 0.d0
    b_map = 0.d0
    !A_abscal = 0.d0
    !b_abscal = 0.d0
    naccept = 0
    ntot    = 0
    do i = 1, self%nscan

       call wall_time(t3)

       ! Short-cuts to local variables
       ntod = self%scans(i)%ntod
       ndet = self%ndet

       ! Set up local data structure for current scan
       allocate(d_calib(ntod, ndet))            ! Calibrated and cleaned TOD in uKcmb
       allocate(n_corr(ntod, ndet))             ! Correlated noise in V
       allocate(s_sl(ntod, ndet))               ! Sidelobe in uKcmb
       allocate(s_sky(ntod, ndet))              ! Stationary sky signal in uKcmb
       allocate(s_orb(ntod, ndet))              ! Orbital dipole in uKcmb
       allocate(mask(ntod, ndet))               ! Processing mask in time
       allocate(pix(ntod, ndet))                ! Decompressed pointing
       allocate(psi(ntod, ndet))                ! Decompressed discretized polarization angle
       allocate(flag(ntod, ndet))               ! Decompressed flags

       ! Initializing arrays to zero
       n_corr = 0.d0
       s_sl   = 0.d0
       s_sky  = 0.d0
       s_orb  = 0.d0

       ! --------------------
       ! Analyze current scan
       ! --------------------

       ! Decompress pointing, psi and flags for current scan
       call wall_time(t1)
       do j = 1, ndet
          call self%decompress_pointing_and_flags(i, j, pix(:,j), psi(:,j), flag(:,j))
       end do
       call wall_time(t2)       
       t_tot(11) = t_tot(11) + t2-t1

       ! Construct sky signal template -- Maksym -- this week
       call wall_time(t1)
       do j = 1, ndet
          call self%project_sky(map_sky(:,:,j), pix(:,j), psi(:,j), procmask, i, j, s_sky(:,j), mask(:,j))  ! scan_id, det,  s_sky(:, j))
       end do
       call wall_time(t2)
       t_tot(1) = t_tot(1) + t2-t1
       !if (self%myid == 0) write(*,*) 'Project    = ', t2-t1

       ! Construct orbital dipole template -- Kristian -- this week-ish
       call wall_time(t1)
       call self%compute_orbital_dipole(i, pix, s_orb)
       call wall_time(t2)
       t_tot(2) = t_tot(2) + t2-t1
       !if (self%myid == 0) write(*,*) 'Orb dipole = ', t2-t1

       ! Construct sidelobe template -- Mathew -- long term
       call wall_time(t1)
       do j = 1, ndet
          !call self%construct_sl_template(self%slconv(j)%p, i, pix(:,j), psi(:,j), s_sl(:,j))
       end do
       call wall_time(t2)
       t_tot(12) = t_tot(12) + t2-t1

       do iter = 1, 1
       
          ! Fit correlated noise -- Haavard -- this week-ish
          call wall_time(t1)
          call self%sample_n_corr(i, mask, s_sky, s_sl, s_orb, n_corr)
          call wall_time(t2)
          t_tot(3) = t_tot(3) + t2-t1
          !if (self%myid == 0) write(*,*) 'ncorr      = ', t2-t1
          
          ! Fit gain for current scan -- Eirik -- this week
          call wall_time(t1)
          do j = 1, ndet
             call sample_gain(self, j, i, n_corr(:, j), mask(:,j), s_sky(:, j), s_sl(:, j), s_orb(:, j))
          end do
          call wall_time(t2)
          t_tot(4) = t_tot(4) + t2-t1
          !if (self%myid == 0) write(*,*) 'gain       = ', t2-t1
          
          ! .. Compute contribution to absolute calibration from current scan .. -- let's see
          
          ! Compute bandpass corrections, as in s_sky(i) - <s_sky> -- Trygve, after deadline
          
          
          ! Compute noise spectrum
          call wall_time(t1)
          do j = 1, ndet
             call self%sample_noise_psd(i, j, mask(:,j), s_sky(:,j), s_sl(:,j), s_orb(:,j), n_corr(:,j))
          end do
          call wall_time(t2)
          t_tot(6) = t_tot(6) + t2-t1
          !if (self%myid == 0) write(*,*) 'noise      = ', t2-t1
          
       end do

       ! Compute chisquare
       call wall_time(t1)
       do j = 1, ndet
          call self%compute_chisq(i, j, mask(:,j), s_sky(:,j), s_sl(:,j), s_orb(:,j), n_corr(:,j))
       end do
       call wall_time(t2)
       t_tot(7) = t_tot(7) + t2-t1
       !if (self%myid == 0) write(*,*) 'chisq      = ', t2-t1

       ! Compute clean and calibrated TOD -- Mathew -- this week
       call wall_time(t1)
       call self%compute_cleaned_tod(ntod, i, s_orb, s_sl, n_corr, d_calib)
       call wall_time(t2)
       t_tot(5) = t_tot(5) + t2-t1
       !if (self%myid == 0) write(*,*) 'clean      = ', t2-t1

       ! Compute binned map from cleaned TOD -- Marie -- this week
       call wall_time(t1)
       do j = 1, ndet
          ntot= ntot + 1

!!$          if (self%scans(i)%d(j)%chisq /= self%scans(i)%d(j)%chisq) then
!!$             open(58,file='nan.dat', recl=1024)
!!$             do k = 1, self%scans(i)%ntod
!!$                write(58,*) k, self%scans(i)%d(j)%tod(k), s_sky(k,j), s_sl(k,j), s_orb(k,j), n_corr(k,j), self%scans(i)%d(j)%sigma0
!!$             end do
!!$             close(58)
!!$             stop
!!$          end if

          if (abs(self%scans(i)%d(j)%chisq) > chisq_threshold .or. &
               & self%scans(i)%d(j)%chisq /= self%scans(i)%d(j)%chisq) &
               & cycle
          naccept = naccept + 1
          call self%compute_binned_map(d_calib, pix(:,j), psi(:,j), flag(:,j), A_map, b_map, i, j)
       end do
       call wall_time(t2)
       t_tot(8) = t_tot(8) + t2-t1
       !if (self%myid == 0) write(*,*) 'bin        = ', t2-t1

       ! Clean up
       deallocate(n_corr, s_sl, s_sky, s_orb, d_calib, mask, pix, psi, flag)

       call wall_time(t4)
       do j = 1, ndet
          if (abs(self%scans(i)%d(j)%chisq) > chisq_threshold .or. &
               & self%scans(i)%d(j)%chisq /= self%scans(i)%d(j)%chisq) &
               write(*,fmt='(a,i8,i5,a,f12.1)') 'Reject scan, det = ', &
               & self%scanid(i), j, ', chisq = ', self%scans(i)%d(j)%chisq
       end do
    end do

    ! Compute absolute calibration, summed over all scans, and rescale output maps

    ! Solve combined map, summed over all pixels -- Marie -- weeks
    !call finalize_binned_map(A_map, b_map, map_tot, rms_tot)
    !map_out%map = map_tot(map_out%info%pix,:)
    !rms_out%map = rms_tot(rms_out%info%pix,:)
    call wall_time(t1)
    call finalize_binned_map(A_map, b_map, map_out, rms_out)
    call wall_time(t2)
    t_tot(10) = t2-t1

    call mpi_reduce(ntot, i, 1, MPI_INTEGER, MPI_SUM, 0, self%info%comm, ierr)
    ntot = i
    call mpi_reduce(naccept, i, 1, MPI_INTEGER, MPI_SUM, 0, self%info%comm, ierr)
    naccept = i

    call wall_time(t6)
    if (self%myid == 0) then
       write(*,*) '  Time dist sky   = ', t_tot(9)
       write(*,*) '  Time sl precomp = ', t_tot(13)
       write(*,*) '  Time decompress = ', t_tot(11)
       write(*,*) '  Time project    = ', t_tot(1)
       write(*,*) '  Time orbital    = ', t_tot(2)
       write(*,*) '  Time sl interp  = ', t_tot(12)
       write(*,*) '  Time ncorr      = ', t_tot(3)
       write(*,*) '  Time gain       = ', t_tot(4)
       write(*,*) '  Time clean      = ', t_tot(5)
       write(*,*) '  Time noise      = ', t_tot(6)
       write(*,*) '  Time chisq      = ', t_tot(7)
       write(*,*) '  Time bin        = ', t_tot(8)
       write(*,*) '  Time final      = ', t_tot(10)
       write(*,*) '  Time total      = ', t6-t5, ', accept rate = ', real(naccept,sp) / ntot
       write(*,*) naccept, ntot
    end if

    call map_out%writeFITS('map.fits')
    call rms_out%writeFITS('rms.fits')

    ! Clean up temporary arrays
    deallocate(map_sky, A_map, b_map, procmask)
    deallocate(A_abscal, b_abscal)

  end subroutine process_LFI_tod


  !**************************************************
  !             Sub-process routines
  !**************************************************
  subroutine decompress_pointing_and_flags(self, scan, det, pix, psi, flag)
    implicit none
    class(comm_LFI_tod),                intent(in)  :: self
    integer(i4b),                       intent(in)  :: scan, det
    integer(i4b),        dimension(:),  intent(out) :: pix, psi, flag

    integer(i4b) :: i, j

!    write(*,*) self%scans(scan)%d(det)%pix(1:5)
    call huffman_decode(self%scans(scan)%hkey, self%scans(scan)%d(det)%pix,  pix)
    call huffman_decode(self%scans(scan)%hkey, self%scans(scan)%d(det)%psi,  psi)
    call huffman_decode(self%scans(scan)%hkey, self%scans(scan)%d(det)%flag, flag)
!    write(*,*) self%scans(scan)%ntod
!    write(*,*) pix(1:5)
!    write(*,*) pix(self%scans(scan)%ntod-4:self%scans(scan)%ntod)
    do j = 2, self%scans(scan)%ntod
       pix(j)  = pix(j-1)  + pix(j)
       psi(j)  = psi(j-1)  + psi(j)
       flag(j) = flag(j-1) + flag(j)
    end do
    psi = min(psi,4095)
!    write(*,*) pix(1:5)
    !write(*,*) psi(1:5)
    !write(*,*) flag(1:5)


  end subroutine decompress_pointing_and_flags

  ! Sky signal template
  subroutine project_sky(self, map, pix, psi, pmask, scan_id, det, s_sky, tmask)
    implicit none
    class(comm_LFI_tod),                  intent(in)  :: self
    real(dp),            dimension(:,:),  intent(in)  :: map, pmask
    integer(i4b),        dimension(:),    intent(in)  :: pix, psi
    integer(i4b),                         intent(in)  :: scan_id, det
    real(sp),            dimension(:),    intent(out) :: s_sky, tmask

    integer(i4b)                                      :: i!, pix
    !real(dp)                                          :: psi

    ! s = T + Q * cos(2 * psi) + U * sin(2 * psi)
    ! T - temperature; Q, U - Stoke's parameters
    do i = 1, self%scans(scan_id)%ntod
       ! note that psi(i) is an index now; must be converted to a real number based on lookup table
!       s_sky(i) = map(pix(i), 1) + map(pix(i), 2) * cos(2.d0 * psi(i)) + map(pix(i), 3) * sin(2.d0 * psi(i))
       s_sky(i) = map(pix(i), 1) + map(pix(i), 2) * self%cos2psi(psi(i)) + map(pix(i), 3) * self%sin2psi(psi(i))
       if (s_sky(i) /= s_sky(i)) then
          write(*,*) scan_id, i, map(pix(i),:), psi(i), self%cos2psi(psi(i)), self%sin2psi(psi(i))
          stop
       end if
       if (any(pmask(pix(i),:) < 0.5d0)) then
          tmask(i) = 0.
       else
          tmask(i) = 1.
       end if
    end do



  end subroutine project_sky


  ! Compute map with white noise assumption from correlated noise 
  ! corrected and calibrated data, d' = (d-n_corr-n_temp)/gain 
  subroutine compute_orbital_dipole(self, ind, pix, s_orb)
    implicit none
    class(comm_LFI_tod),                 intent(in)  :: self
    integer(i4b),                        intent(in)  :: ind !scan nr/index
    integer(i4b),        dimension(:,:), intent(in)  :: pix
    real(sp),            dimension(:,:), intent(out) :: s_orb
    real(dp)             :: x, T_0, q, pix_dir(3), b, b_dot
    real(dp), parameter  :: h = 6.62607015d-34   ! Planck's constant [Js]
    integer(i4b)         :: i,j

    !T_0 = T_CMB*k_b/h !T_0 = T_CMB frequency
    !x = freq * 1.d9 / (2.d0*T_0) !freq is the center bandpass frequancy of the detector
    !q = x * (exp(2.d0*x)+1) / (exp(2.d0*x)-1) !frequency dependency of the quadrupole
    !b = sqrt(sum(self%scans(ind)%v_sun**2))/c !beta for the given scan

    do i = 1,self%ndet
       do j=1,self%scans(ind)%ntod !length of the tod
          call pix2vec_ring(self%scans(ind)%d(i)%nside, pix(j,i), &
               & pix_dir)
          b_dot = dot_product(self%scans(ind)%v_sun, pix_dir)/c
          s_orb(j,i) = T_CMB  * b_dot !only dipole, 1.d6 to make it uK, as [T_CMB] = K
          !s_orb(j,i) = T_CMB  * 1.d6 * b_dot !only dipole, 1.d6 to make it uK, as [T_CMB] = K
          !s_orb(j,i) = T_CMB * 1.d6 * (b_dot + q*b_dot**2) ! with quadrupole
          !s_orb(j,i) = T_CMB * 1.d6 * (b_dot + q*((b_dot**2) - (1.d0/3.d0)*(b**2))) ! net zero monopole
       end do
   end do

  end subroutine compute_orbital_dipole

  ! Compute correlated noise term, n_corr
  subroutine sample_n_corr(self, scan, mask, s_sky, s_sl, s_orb, n_corr)
    implicit none
    class(comm_LFI_tod),               intent(in)     :: self
    integer(i4b),                      intent(in)     :: scan
    real(sp),          dimension(:,:), intent(in)     :: mask, s_sky, s_sl, s_orb
    real(sp),          dimension(:,:), intent(out)    :: n_corr
    integer(i4b) :: i, j, k, l, n, nomp, ntod, ndet, err, omp_get_max_threads, meanrange, start, last
    integer*8    :: plan_fwd, plan_back
    real(sp)     :: sigma_0, alpha, nu_knee, nu, samprate, gain, mean
    real(sp),     allocatable, dimension(:) :: dt
    complex(spc), allocatable, dimension(:) :: dv
    real(sp),     allocatable, dimension(:) :: d_prime, diff
    
    ntod = self%scans(scan)%ntod
    ndet = self%ndet
    nomp = omp_get_max_threads()
<<<<<<< HEAD
    samprate = self%samprate
    
=======

>>>>>>> 6a1caf1e
!    do i = 1, ndet
!       gain = 1.d-6 * self%scans(scan)%d(i)%gain  ! Gain in V / muK
!       n_corr(:,i) = self%scans(scan)%d(i)%tod(:) - S_sky(:,i) * gain 
!    end do
!    return
    meanrange = 20
    
    n = ntod + 1

    call sfftw_init_threads(err)
    call sfftw_plan_with_nthreads(nomp)

    allocate(dt(2*ntod), dv(0:n-1))
    call sfftw_plan_dft_r2c_1d(plan_fwd,  2*ntod, dt, dv, fftw_estimate + fftw_unaligned)
    call sfftw_plan_dft_c2r_1d(plan_back, 2*ntod, dv, dt, fftw_estimate + fftw_unaligned)
    deallocate(dt, dv)
    !$OMP PARALLEL PRIVATE(i,l,dt,dv,nu,sigma_0,alpha,nu_knee,d_prime,diff,start,last)
    allocate(dt(2*ntod), dv(0:n-1))
    allocate(d_prime(ntod))
    allocate(diff(ntod+1))
    diff = 0.d0
    !$OMP DO SCHEDULE(guided)
    do i = 1, ndet
       gain = self%scans(scan)%d(i)%gain  ! Gain in V / K
<<<<<<< HEAD
       d_prime(:) = self%scans(scan)%d(i)%tod(:) - S_sl(:,i) - (S_sky(:,i) + S_orb(:,i)) * gain
       
       
       if (i == 4 .and. scan == 1) then
          open(23, file="d_prime1.unf", form="unformatted")
          write(23) d_prime
          close(23)
       end if
       if (i == 4 .and. scan == 1) then
          open(230, file="mask.unf", form="unformatted")
          write(230) mask(:,i)
          close(230)
       end if


       sigma_0 = self%scans(scan)%d(i)%sigma0 * gain
       do j = 1,ntod
          if (mask(j,i) == 0.d0) then
             start = max(j - meanrange, 1)
             last = min(j + meanrange, ntod)
             if (sum(mask(start:last, i)) > 2) then
                mean = sum(d_prime(start:last) * mask(start:last, i)) / sum(mask(start:last, i))
             else
                start = max(j - meanrange * 2, 1)
                last = min(j + meanrange * 2, ntod)
                write(*,*) "wider mean area needed", sum(mask(start:last, i))
                mean = sum(d_prime(start:last) * mask(start:last, i)) / sum(mask(start:last, i))
             end if

             if (abs(d_prime(j) - mean) > 3.d0 * sigma_0) then 
                d_prime(j) = mean
             end if
          end if
       end do
=======
!       where (mask(:,i) == 1.)
          d_prime(:) = self%scans(scan)%d(i)%tod(:) -  (S_sky(:,i) + S_orb(:,i) + S_sl(:,i)) * gain
!       elsewhere
          ! Do gap filling, placeholder
!          d_prime(:) = self%scans(scan)%d(i)%tod(:) - S_sl(:,i) - (S_sky(:,i) + S_orb(:,i)) * gain 
!       end where
       ! if (i == 1 .and. scan == 1) then
       !    open(22, file="tod.unf", form="unformatted") ! Adjusted open statement
       !    write(22) self%scans(scan)%d(i)%tod(:)
       !    close(22)
       ! end if
>>>>>>> 6a1caf1e
       
       !diff(2:ntod) = abs(d_prime(2:ntod) - d_prime(1:ntod - 1)) / sqrt(2.d0) 
       ! do j = 1,ntod
       !    if (mask(j,i) == 0.d0) then
       !       if () then !((diff(j) > 0.d0 * sigma_0) .or. (diff(j+1) > 0.d0 * sigma_0)) then
       !          start = max(j - meanrange, 1)
       !          last = min(j + meanrange, ntod)
       !          if (sum(mask(start:last, i)) > 0) then
       !             !write(*,*) "before", d_prime(j), i, j
       !             d_prime(j) = sum(d_prime(start:last) * mask(start:last, i)) / sum(mask(start:last, i))
       !             !write(*,*) "after", d_prime(j), scan, i, j, start, last,sum(d_prime(start:last) * mask(start:last, i)), sum(mask(start:last, i)), d_prime(start:last), mask(start:last, i)
       !          else
       !             start = max(j - meanrange * 3, 1)
       !             last = min(j + meanrange * 3, ntod)
       !             write(*,*) "wider mean area needed"
       !             d_prime(j) = sum(d_prime(start:last) * mask(start:last, i)) / sum(mask(start:last, i))
       !             open(29, file="d_prime_after.unf", form="unformatted")
       !             write(29) d_prime
       !             close(29)
       !             open(30, file="mask_after.unf", form="unformatted")
       !             write(30) mask(:,i)
       !             close(30)
       !          end if
       !       end if
       !    end if
       ! end do
       if (i == 4 .and. scan == 1) then
          open(23, file="d_prime2.unf", form="unformatted")
          write(23) d_prime
          close(23)
       end if

       ! where (mask(:,i) == 1.)
       !    d_prime(:) = self%scans(scan)%d(i)%tod(:) - S_sl(:,i) - (S_sky(:,i) + S_orb(:,i)) * gain
       ! elsewhere
       !    ! Do gap filling, placeholder
       !    sigma_0 = self%scans(scan)%d(i)%sigma0
       !    d_prime(:) = self%scans(scan)%d(i)%tod(:) - S_sl(:,i) - (S_sky(:,i) + S_orb(:,i)) * gain 
       ! end where

       dt(1:ntod)           = d_prime(:)
       dt(2*ntod:ntod+1:-1) = dt(1:ntod)
       call sfftw_execute_dft_r2c(plan_fwd, dt, dv)
<<<<<<< HEAD
       !sigma_0 = self%scans(scan)%d(i)%sigma0
       alpha = self%scans(scan)%d(i)%alpha
       nu_knee = self%scans(scan)%d(i)%fknee
       do l = 0, n-1
=======
       samprate = self%scans(i)%d(i)%samprate
       sigma_0 = self%scans(scan)%d(i)%sigma0
       alpha = self%scans(scan)%d(i)%alpha
       nu_knee = self%scans(scan)%d(i)%fknee
       do l = 1, n-1                                                      
>>>>>>> 6a1caf1e
          nu = l*(samprate/2)/(n-1)
          dv(l) = dv(l) * 1.d0/(1.d0 + (nu/(nu_knee))**(-alpha))
       end do
       call sfftw_execute_dft_c2r(plan_back, dv, dt)
       dt          = dt / (2*ntod)
       n_corr(:,i) = dt(1:ntod)

       if (i == 1 .and. scan == 1) then
          open(22, file="tod.unf", form="unformatted")
          write(22) self%scans(scan)%d(i)%tod(:)
          close(22)
       end if

       if (i == 1 .and. scan == 1) then
          open(24, file="sky.unf", form="unformatted")
          write(24) S_sky(:,i) * gain
          close(24)
       end if

       
       if (i == 1 .and. scan == 1) then
          open(23, file="d_prime.unf", form="unformatted")
          write(23) d_prime
          close(23)
       end if


       if (i == 1 .and. scan == 1) then
          open(25, file="n_corr.unf", form="unformatted")
          write(25) n_corr(:,i)
          close(25)
       end if

!!$       if (self%myid == 0 .and. i == 2 .and. scan == 2 .and. .false.) then
!!$          open(58,file='tod.dat')
!!$          do j = 1, ntod
!!$             write(58,*) j, d_prime(j), n_corr(j,i)
!!$          end do
!!$          close(58)
!!$       end if

    end do
    !$OMP END DO                                                          
    deallocate(dt, dv)
    deallocate(d_prime)
    deallocate(diff)
    !$OMP END PARALLEL

    call sfftw_destroy_plan(plan_fwd)                                           
    call sfftw_destroy_plan(plan_back)                                          
  
  end subroutine sample_n_corr

  ! Compute gain as g = (d-n_corr-n_temp)/(map + dipole_orb), where map contains an 
  ! estimate of the stationary sky
  subroutine sample_gain(self, det, scan_id, n_corr, mask, s_sky, s_sl, s_orb)
    implicit none
    class(comm_LFI_tod),               intent(inout)  :: self
    integer(i4b),                      intent(in)     :: det, scan_id
    real(sp),            dimension(:), intent(in)     :: n_corr, mask, s_sky, s_sl, s_orb
    real(dp),            allocatable,  dimension(:)   :: d_only_wn
    real(dp),            allocatable,  dimension(:)   :: gain_template
    real(dp)                                          :: curr_gain, ata
    real(dp)                                          :: curr_sigma

    allocate(d_only_wn(size(s_sl)))
    allocate(gain_template(size(s_sl)))

    d_only_wn     = self%scans(scan_id)%d(det)%tod - n_corr
    gain_template = s_sky + s_orb + s_sl
    ata           = sum(mask*gain_template**2)
    curr_gain     = sum(mask * d_only_wn * gain_template) / ata            
    curr_sigma    = self%scans(scan_id)%d(det)%sigma0 / sqrt(ata)  
    self%scans(scan_id)%d(det)%gain       = curr_gain
    self%scans(scan_id)%d(det)%gain_sigma = curr_sigma

    deallocate(d_only_wn,gain_template)

  end subroutine sample_gain
  
  !construct a sidelobe template in the time domain
  subroutine construct_sl_template(self, slconv, scan_id, pix, psi, s_sl)
    implicit none
    class(comm_LFI_tod),                 intent(in)    :: self
    class(comm_conviqt),                 intent(in)    :: slconv
    integer(i4b),                        intent(in)    :: scan_id
    integer(i4b),        dimension(:),   intent(in)    :: pix, psi
    real(sp),            dimension(:),   intent(out)   :: s_sl
    
    integer(i4b) :: i, j, p
    real(dp)     :: psi_, theta, phi

    do j=1, size(pix)
       call pix2ang_ring(self%scans(scan_id)%d(i)%nside, pix(j), theta, phi)
       psi_    = psi(j) ! HKE: Should this be defined without the detector angle
       s_sl(j) = 0.     ! slconv%interp(theta, phi, psi_)  ! Commented out until validated
    end do

  end subroutine construct_sl_template

  !compute the cleaned TOD from the computed TOD components
  subroutine compute_cleaned_tod(self, ntod, scan_num, s_orb, s_sl, n_corr, d_calib)
    implicit none
    class(comm_LFI_tod),               intent(in)    :: self
    integer(i4b),                      intent(in)    :: ntod, scan_num
    real(sp),          dimension(:,:), intent(in)    :: n_corr, s_sl, s_orb
    real(sp),          dimension(:,:), intent(out)   :: d_calib

    integer(i4b) :: i

    !cleaned calibrated data = (rawTOD - corrNoise)/gain - orbitalDipole - sideLobes
    do i=1, self%ndet
      d_calib(:,i) = (self%scans(scan_num)%d(i)%tod - n_corr(:,i))/ self%scans(scan_num)%d(i)%gain - s_orb(:,i) - s_sl(:,i)
    end do
  end subroutine compute_cleaned_tod


  ! Compute chisquare
  subroutine compute_chisq(self, scan, det, mask, s_sky, s_sl, s_orb, n_corr)
    implicit none
    class(comm_LFI_tod),             intent(inout)  :: self
    integer(i4b),                    intent(in)     :: scan, det
    real(sp),          dimension(:), intent(in)     :: mask, s_sky, s_sl, s_orb, n_corr

    real(dp) :: chisq    
    integer(i4b) :: i, n

    chisq = 0.d0
    n     = 0
    do i = 1, self%scans(scan)%ntod
       if (mask(i) < 0.5) cycle
       chisq = chisq + (self%scans(scan)%d(det)%tod(i) - &
         & (self%scans(scan)%d(det)%gain * (s_sky(i) + s_sl(i) + s_orb(i)) + &
         & n_corr(i)))**2/self%scans(scan)%d(det)%sigma0**2
       n = n+1
       if (.false. .and. self%myid == 0) write(*,*) i, chisq/n, (self%scans(scan)%d(det)%tod(i) - &
         & (self%scans(scan)%d(det)%gain * (s_sky(i) + s_sl(i) + s_orb(i)) + &
         & n_corr(i)))**2/self%scans(scan)%d(det)%sigma0**2
    end do
    close(58)
    self%scans(scan)%d(det)%chisq = (chisq - n) / sqrt(2.d0*n)

  end subroutine compute_chisq

  ! Sample noise psd
  subroutine sample_noise_psd(self, scan, det, mask, s_sky, s_sl, s_orb, n_corr)
    implicit none
    class(comm_LFI_tod),             intent(inout)  :: self
    integer(i4b),                    intent(in)     :: scan, det
    real(sp),          dimension(:), intent(in)     :: mask, s_sky, s_sl, s_orb, n_corr
    
    integer(i4b) :: i, n
    real(dp)     :: s, res

    s = 0.d0
    n = 0
    do i = 1, self%scans(scan)%ntod-1
       if (any(mask(i:i+1) < 0.5)) cycle
       res = (self%scans(scan)%d(det)%tod(i) - &
         & (self%scans(scan)%d(det)%gain * (s_sky(i) + s_sl(i) + s_orb(i)) + &
         & n_corr(i)) - &
         & (self%scans(scan)%d(det)%tod(i+1) - &
         & (self%scans(scan)%d(det)%gain * (s_sky(i+1) + s_sl(i+1) + s_orb(i+1)) + &
         & n_corr(i+1))))/sqrt(2.)
       s = s + res**2
       n = n + 1
    end do

    self%scans(scan)%d(det)%sigma0 = sqrt(s/(n-1))

  end subroutine sample_noise_psd

  ! Compute map with white noise assumption from correlated noise 
  ! corrected and calibrated data, d' = (d-n_corr-n_temp)/gain 
  subroutine compute_binned_map(self, data, pix, psi, flag, A, b, scan, det)
    implicit none
    class(comm_LFI_tod),                      intent(in)    :: self
    integer(i4b),                             intent(in)    :: scan, det
    real(sp),            dimension(:,:),      intent(in)    :: data
    integer(i4b),        dimension(:),        intent(in)    :: pix, psi, flag
    real(dp),            dimension(1:,1:,0:), intent(inout) :: A
    real(dp),            dimension(1:,0:),    intent(inout) :: b

    integer(i4b) :: i, j, t, pix_
    real(dp)     :: psi_, inv_sigmasq

    inv_sigmasq = (self%scans(scan)%d(det)%gain/self%scans(scan)%d(det)%sigma0)**2
    do t = 1, self%scans(scan)%ntod

       if (iand(flag(t),6111248) .ne. 0) cycle

       pix_    = pix(t)
       psi_    = psi(t)
       
       A(1,1,pix_) = A(1,1,pix_) + 1.d0                                          * inv_sigmasq
       A(1,2,pix_) = A(1,2,pix_) + self%cos2psi(psi_)                        * inv_sigmasq
       A(1,3,pix_) = A(1,3,pix_) + self%sin2psi(psi_)                        * inv_sigmasq
       A(2,2,pix_) = A(2,2,pix_) + self%cos2psi(psi_)**2                     * inv_sigmasq
       A(2,3,pix_) = A(2,3,pix_) + self%cos2psi(psi_)*self%sin2psi(psi_) * inv_sigmasq
       A(3,3,pix_) = A(3,3,pix_) + self%sin2psi(psi_)**2                     * inv_sigmasq

       b(1,pix_) = b(1,pix_) + data(t,det)                      * inv_sigmasq
       b(2,pix_) = b(2,pix_) + data(t,det) * self%cos2psi(psi_) * inv_sigmasq
       b(3,pix_) = b(3,pix_) + data(t,det) * self%sin2psi(psi_) * inv_sigmasq

    end do

  end subroutine compute_binned_map

  subroutine finalize_binned_map(A, b, map, rms)
    implicit none
    real(dp),        dimension(1:,1:,0:), intent(in)    :: A
    real(dp),        dimension(1:,0:),    intent(in)    :: b
    class(comm_map),                      intent(inout) :: map, rms

    integer(i4b) :: i, j, k, npix, nmaps, np, ierr
    real(dp), allocatable, dimension(:,:)   :: A_inv, b_tot
    real(dp), allocatable, dimension(:,:,:) :: A_tot
    integer(i4b), allocatable, dimension(:) :: pix

    npix  = size(map%map, dim=1)
    nmaps = size(map%map, dim=2)

    ! Collect contributions from all cores
    allocate(A_tot(nmaps,nmaps,0:map%info%np-1), b_tot(nmaps,0:map%info%np-1))
    
    do i = 0, map%info%nprocs-1
       if (map%info%myid == i) np = map%info%np
       call mpi_bcast(np, 1,  MPI_INTEGER, i, map%info%comm, ierr)
       allocate(pix(np))
       if (map%info%myid == i) pix = map%info%pix
       call mpi_bcast(pix, np,  MPI_INTEGER, i, map%info%comm, ierr)
       do j =1, nmaps
          do k = j, nmaps
             call mpi_reduce(A(j,k,pix), A_tot(j,k,:), np, MPI_DOUBLE_PRECISION, MPI_SUM, i, map%info%comm, ierr)
          end do
       end do
       call mpi_reduce(b(:,pix),   b_tot, np*nmaps,    MPI_DOUBLE_PRECISION, MPI_SUM, i, map%info%comm, ierr)
       deallocate(pix)
    end do

    ! Solve for local map and rms
    allocate(A_inv(nmaps,nmaps))
    map%map = 0.d0
    rms%map = 0.d0
    do i = 0, map%info%np-1
       if (all(b_tot(:,i) == 0.d0)) cycle

       ! rms
       do j = 1, nmaps
          do k = j, nmaps
             A_inv(j,k) = A_tot(j,k,i)
             A_inv(k,j) = A_tot(j,k,i)
          end do
       end do
       call invert_singular_matrix(A_inv, 1d-12)
       do j = 1, nmaps
          rms%map(i,j) = sqrt(A_inv(j,j)) * 1.d6 ! uK
       end do

       ! map
       map%map(i,:) = matmul(A_inv,b_tot(:,i)) * 1.d6 ! uK

    end do

    deallocate(A_inv,A_tot,b_tot)

  end subroutine finalize_binned_map

end module comm_tod_LFI_mod<|MERGE_RESOLUTION|>--- conflicted
+++ resolved
@@ -51,16 +51,9 @@
     constructor%info     => info
 
     ! Test code, just to be able to read a single file; need to settle on parameter structure
-<<<<<<< HEAD
-!    call constructor%get_scan_ids("data/filelist_5files.txt")
-    call constructor%get_scan_ids("data/filelist_old.txt")
-!     call constructor%get_scan_ids("data/filelist_1year.txt")
-!    call constructor%get_scan_ids("data/filelist.txt")
-=======
     !call constructor%get_scan_ids("data/filelist_1file.txt")
     !call constructor%get_scan_ids("data/filelist_1year.txt")
     call constructor%get_scan_ids("data/filelist.txt")
->>>>>>> 6a1caf1e
 !    call constructor%get_scan_ids("data/filelist_2half.txt")
 
     constructor%procmask => comm_map(constructor%info, "data/test_procmask_expand20arcmin_n512.fits")
@@ -459,12 +452,7 @@
     ntod = self%scans(scan)%ntod
     ndet = self%ndet
     nomp = omp_get_max_threads()
-<<<<<<< HEAD
-    samprate = self%samprate
     
-=======
-
->>>>>>> 6a1caf1e
 !    do i = 1, ndet
 !       gain = 1.d-6 * self%scans(scan)%d(i)%gain  ! Gain in V / muK
 !       n_corr(:,i) = self%scans(scan)%d(i)%tod(:) - S_sky(:,i) * gain 
@@ -489,20 +477,19 @@
     !$OMP DO SCHEDULE(guided)
     do i = 1, ndet
        gain = self%scans(scan)%d(i)%gain  ! Gain in V / K
-<<<<<<< HEAD
        d_prime(:) = self%scans(scan)%d(i)%tod(:) - S_sl(:,i) - (S_sky(:,i) + S_orb(:,i)) * gain
        
        
-       if (i == 4 .and. scan == 1) then
-          open(23, file="d_prime1.unf", form="unformatted")
-          write(23) d_prime
-          close(23)
-       end if
-       if (i == 4 .and. scan == 1) then
-          open(230, file="mask.unf", form="unformatted")
-          write(230) mask(:,i)
-          close(230)
-       end if
+       ! if (i == 4 .and. scan == 1) then
+       !    open(23, file="d_prime1.unf", form="unformatted")
+       !    write(23) d_prime
+       !    close(23)
+       ! end if
+       ! if (i == 4 .and. scan == 1) then
+       !    open(230, file="mask.unf", form="unformatted")
+       !    write(230) mask(:,i)
+       !    close(230)
+       ! end if
 
 
        sigma_0 = self%scans(scan)%d(i)%sigma0 * gain
@@ -515,59 +502,21 @@
              else
                 start = max(j - meanrange * 2, 1)
                 last = min(j + meanrange * 2, ntod)
-                write(*,*) "wider mean area needed", sum(mask(start:last, i))
+!                write(*,*) "wider mean area needed", sum(mask(start:last, i))
                 mean = sum(d_prime(start:last) * mask(start:last, i)) / sum(mask(start:last, i))
              end if
 
-             if (abs(d_prime(j) - mean) > 3.d0 * sigma_0) then 
+             if (abs(d_prime(j) - mean) > 0.d0 * sigma_0) then 
                 d_prime(j) = mean
              end if
           end if
        end do
-=======
-!       where (mask(:,i) == 1.)
-          d_prime(:) = self%scans(scan)%d(i)%tod(:) -  (S_sky(:,i) + S_orb(:,i) + S_sl(:,i)) * gain
-!       elsewhere
-          ! Do gap filling, placeholder
-!          d_prime(:) = self%scans(scan)%d(i)%tod(:) - S_sl(:,i) - (S_sky(:,i) + S_orb(:,i)) * gain 
-!       end where
-       ! if (i == 1 .and. scan == 1) then
-       !    open(22, file="tod.unf", form="unformatted") ! Adjusted open statement
-       !    write(22) self%scans(scan)%d(i)%tod(:)
-       !    close(22)
+       
+       ! if (i == 4 .and. scan == 1) then
+       !    open(23, file="d_prime2.unf", form="unformatted")
+       !    write(23) d_prime
+       !    close(23)
        ! end if
->>>>>>> 6a1caf1e
-       
-       !diff(2:ntod) = abs(d_prime(2:ntod) - d_prime(1:ntod - 1)) / sqrt(2.d0) 
-       ! do j = 1,ntod
-       !    if (mask(j,i) == 0.d0) then
-       !       if () then !((diff(j) > 0.d0 * sigma_0) .or. (diff(j+1) > 0.d0 * sigma_0)) then
-       !          start = max(j - meanrange, 1)
-       !          last = min(j + meanrange, ntod)
-       !          if (sum(mask(start:last, i)) > 0) then
-       !             !write(*,*) "before", d_prime(j), i, j
-       !             d_prime(j) = sum(d_prime(start:last) * mask(start:last, i)) / sum(mask(start:last, i))
-       !             !write(*,*) "after", d_prime(j), scan, i, j, start, last,sum(d_prime(start:last) * mask(start:last, i)), sum(mask(start:last, i)), d_prime(start:last), mask(start:last, i)
-       !          else
-       !             start = max(j - meanrange * 3, 1)
-       !             last = min(j + meanrange * 3, ntod)
-       !             write(*,*) "wider mean area needed"
-       !             d_prime(j) = sum(d_prime(start:last) * mask(start:last, i)) / sum(mask(start:last, i))
-       !             open(29, file="d_prime_after.unf", form="unformatted")
-       !             write(29) d_prime
-       !             close(29)
-       !             open(30, file="mask_after.unf", form="unformatted")
-       !             write(30) mask(:,i)
-       !             close(30)
-       !          end if
-       !       end if
-       !    end if
-       ! end do
-       if (i == 4 .and. scan == 1) then
-          open(23, file="d_prime2.unf", form="unformatted")
-          write(23) d_prime
-          close(23)
-       end if
 
        ! where (mask(:,i) == 1.)
        !    d_prime(:) = self%scans(scan)%d(i)%tod(:) - S_sl(:,i) - (S_sky(:,i) + S_orb(:,i)) * gain
@@ -580,18 +529,11 @@
        dt(1:ntod)           = d_prime(:)
        dt(2*ntod:ntod+1:-1) = dt(1:ntod)
        call sfftw_execute_dft_r2c(plan_fwd, dt, dv)
-<<<<<<< HEAD
-       !sigma_0 = self%scans(scan)%d(i)%sigma0
-       alpha = self%scans(scan)%d(i)%alpha
-       nu_knee = self%scans(scan)%d(i)%fknee
-       do l = 0, n-1
-=======
        samprate = self%scans(i)%d(i)%samprate
        sigma_0 = self%scans(scan)%d(i)%sigma0
        alpha = self%scans(scan)%d(i)%alpha
        nu_knee = self%scans(scan)%d(i)%fknee
        do l = 1, n-1                                                      
->>>>>>> 6a1caf1e
           nu = l*(samprate/2)/(n-1)
           dv(l) = dv(l) * 1.d0/(1.d0 + (nu/(nu_knee))**(-alpha))
        end do
@@ -599,31 +541,31 @@
        dt          = dt / (2*ntod)
        n_corr(:,i) = dt(1:ntod)
 
-       if (i == 1 .and. scan == 1) then
-          open(22, file="tod.unf", form="unformatted")
-          write(22) self%scans(scan)%d(i)%tod(:)
-          close(22)
-       end if
-
-       if (i == 1 .and. scan == 1) then
-          open(24, file="sky.unf", form="unformatted")
-          write(24) S_sky(:,i) * gain
-          close(24)
-       end if
+       ! if (i == 1 .and. scan == 1) then
+       !    open(22, file="tod.unf", form="unformatted")
+       !    write(22) self%scans(scan)%d(i)%tod(:)
+       !    close(22)
+       ! end if
+
+       ! if (i == 1 .and. scan == 1) then
+       !    open(24, file="sky.unf", form="unformatted")
+       !    write(24) S_sky(:,i) * gain
+       !    close(24)
+       ! end if
 
        
-       if (i == 1 .and. scan == 1) then
-          open(23, file="d_prime.unf", form="unformatted")
-          write(23) d_prime
-          close(23)
-       end if
-
-
-       if (i == 1 .and. scan == 1) then
-          open(25, file="n_corr.unf", form="unformatted")
-          write(25) n_corr(:,i)
-          close(25)
-       end if
+       ! if (i == 1 .and. scan == 1) then
+       !    open(23, file="d_prime.unf", form="unformatted")
+       !    write(23) d_prime
+       !    close(23)
+       ! end if
+
+
+       ! if (i == 1 .and. scan == 1) then
+       !    open(25, file="n_corr.unf", form="unformatted")
+       !    write(25) n_corr(:,i)
+       !    close(25)
+       ! end if
 
 !!$       if (self%myid == 0 .and. i == 2 .and. scan == 2 .and. .false.) then
 !!$          open(58,file='tod.dat')
