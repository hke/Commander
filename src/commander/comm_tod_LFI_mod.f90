module comm_tod_LFI_mod
  use comm_tod_mod
  use comm_param_mod
  use comm_map_mod
  use comm_conviqt_mod
  use pix_tools
  use healpix_types  
  use comm_huffman_mod
  use comm_hdf_mod
  use comm_fft_mod
  use comm_shared_arr_mod
  use spline_1D_mod
  use comm_4D_map_mod
  use comm_zodi_mod
  implicit none

  private
  public comm_LFI_tod

  integer(i4b), parameter :: N_test      = 19
  integer(i4b), parameter :: samp_N      = 1
  integer(i4b), parameter :: prep_G      = 15
  integer(i4b), parameter :: samp_G      = 2
  integer(i4b), parameter :: prep_acal   = 3
  integer(i4b), parameter :: samp_acal   = 4
  integer(i4b), parameter :: prep_rcal   = 18
  integer(i4b), parameter :: samp_rcal   = 19
  integer(i4b), parameter :: prep_relbp  = 5
  integer(i4b), parameter :: prep_absbp  = 16
  integer(i4b), parameter :: samp_bp     = 11
  integer(i4b), parameter :: samp_sl     = 6
  integer(i4b), parameter :: samp_N_par  = 7
  integer(i4b), parameter :: sel_data    = 8
  integer(i4b), parameter :: bin_map     = 9
  integer(i4b), parameter :: calc_chisq  = 10
  integer(i4b), parameter :: output_slist = 12 
  integer(i4b), parameter :: samp_mono   = 13
  integer(i4b), parameter :: sub_sl      = 14
  integer(i4b), parameter :: sub_zodi    = 17
  logical(lgt), dimension(N_test) :: do_oper


  type, extends(comm_tod) :: comm_LFI_tod 
   contains
     procedure     :: process_tod        => process_LFI_tod
     procedure     :: compute_binned_map
     procedure     :: project_sky
     procedure     :: compute_orbital_dipole
     procedure     :: calculate_gain_mean_std_per_scan
     procedure     :: sample_smooth_gain
     procedure     :: sample_bp
!     procedure     :: compute_cleaned_tod
     ! procedure     :: sample_n_corr
     ! procedure     :: sample_noise_psd
     procedure     :: compute_chisq
     procedure     :: decompress_pointing_and_flags
     procedure     :: accumulate_abscal
     procedure     :: sample_abscal_from_orbital
     procedure     :: sample_relcal
     procedure     :: sample_mono
     procedure     :: get_total_chisq
     procedure     :: finalize_binned_map
     procedure     :: symmetrize_flags
  end type comm_LFI_tod

  interface comm_LFI_tod
     procedure constructor
  end interface comm_LFI_tod

contains

  !**************************************************
  !             Constructor
  !**************************************************
  function constructor(cpar, id_abs, info)
    implicit none
    type(comm_params),       intent(in) :: cpar
    integer(i4b),            intent(in) :: id_abs
    class(comm_mapinfo),     target     :: info
    class(comm_LFI_tod),     pointer    :: constructor

    integer(i4b) :: i, j, k, nside_beam, lmax_beam, nmaps_beam, ndelta, np_vec, ierr
    character(len=512) :: datadir
    logical(lgt) :: pol_beam
    type(hdf_file) :: h5_file
    integer(i4b), allocatable, dimension(:) :: pix

    ! Set up LFI specific parameters
    allocate(constructor)
    constructor%myid          = cpar%myid_chain
    constructor%comm          = cpar%comm_chain
    constructor%numprocs      = cpar%numprocs
    constructor%myid_shared   = cpar%myid_shared
    constructor%comm_shared   = cpar%comm_shared
    constructor%myid_inter    = cpar%myid_inter
    constructor%comm_inter    = cpar%comm_inter
    constructor%info          => info
    constructor%output_n_maps = 3
    constructor%init_from_HDF = cpar%ds_tod_initHDF(id_abs)
    constructor%freq          = cpar%ds_label(id_abs)
    constructor%operation     = cpar%operation
    constructor%outdir        = cpar%outdir
    constructor%first_call    = .true.
    constructor%first_scan    = cpar%ds_tod_scanrange(id_abs,1)
    constructor%last_scan     = cpar%ds_tod_scanrange(id_abs,2)
    constructor%flag0         = cpar%ds_tod_flag(id_abs)
    constructor%nscan_tot     = cpar%ds_tod_tot_numscan(id_abs)
    constructor%output_4D_map = cpar%output_4D_map_nth_iter
    constructor%subtract_zodi = cpar%include_TOD_zodi
    constructor%samprate_gain = 1.d0  ! Lowres samprate in Hz
    call mpi_comm_size(cpar%comm_shared, constructor%numprocs_shared, ierr)

    if (constructor%first_scan > constructor%last_scan) then
       write(*,*) 'Error: First scan larger than last scan for ', trim(constructor%freq)
       call mpi_finalize(ierr)
       stop
    end if

    datadir = trim(cpar%datadir)//'/' 
    constructor%filelist    = trim(datadir)//trim(cpar%ds_tod_filelist(id_abs))
    constructor%procmaskf1  = trim(datadir)//trim(cpar%ds_tod_procmask1(id_abs))
    constructor%procmaskf2  = trim(datadir)//trim(cpar%ds_tod_procmask2(id_abs))
    constructor%instfile    = trim(datadir)//trim(cpar%ds_tod_instfile(id_abs))

    call constructor%get_scan_ids(constructor%filelist)

    constructor%procmask => comm_map(constructor%info, constructor%procmaskf1)
    constructor%procmask2 => comm_map(constructor%info, constructor%procmaskf2)
    do i = 0, constructor%info%np-1
       if (any(constructor%procmask%map(i,:) < 0.5d0)) then
          constructor%procmask%map(i,:) = 0.d0
       else
          constructor%procmask%map(i,:) = 1.d0
       end if
       if (any(constructor%procmask2%map(i,:) < 0.5d0)) then
          constructor%procmask2%map(i,:) = 0.d0
       else
          constructor%procmask2%map(i,:) = 1.d0
       end if
    end do


    constructor%nmaps    = info%nmaps
    constructor%ndet     = num_tokens(cpar%ds_tod_dets(id_abs), ",")
    constructor%nhorn    = 1
    allocate(constructor%stokes(constructor%nmaps))
    allocate(constructor%w(constructor%nmaps,constructor%nhorn,constructor%ndet))
    allocate(constructor%label(constructor%ndet))
    allocate(constructor%partner(constructor%ndet))
    allocate(constructor%horn_id(constructor%ndet))
    constructor%stokes = [1,2,3]
    constructor%w      = 1.d0
    call get_tokens(cpar%ds_tod_dets(id_abs), ",", constructor%label)
    do i = 1, constructor%ndet
       if (mod(i,2) == 1) then
          constructor%partner(i) = i+1
       else
          constructor%partner(i) = i-1
       end if
       constructor%horn_id(i) = (i+1)/2
    end do


    if (trim(cpar%ds_bpmodel(id_abs)) == 'additive_shift') then
       ndelta = 1
    else if (trim(cpar%ds_bpmodel(id_abs)) == 'powlaw_tilt') then
       ndelta = 1
    else
       write(*,*) 'Unknown bandpass model'
       stop
    end if
    allocate(constructor%bp_delta(0:constructor%ndet,ndelta))

    ! Read the actual TOD
    call constructor%read_tod(constructor%label)

    ! Initialize bandpass mean and proposal matrix
    call constructor%initialize_bp_covar(trim(datadir)//cpar%ds_tod_bp_init(id_abs))

    ! Initialize beams
    allocate(constructor%fwhm(constructor%ndet))
    allocate(constructor%elip(constructor%ndet))
    allocate(constructor%psi_ell(constructor%ndet))
    allocate(constructor%mb_eff(constructor%ndet))
    
    call open_hdf_file(constructor%instfile, h5_file, 'r')
    nside_beam = 128
    nmaps_beam = 3
    pol_beam   = .true.
    call read_hdf(h5_file, trim(adjustl(constructor%label(1)))//'/'//'sllmax', lmax_beam)
    constructor%slinfo => comm_mapinfo(cpar%comm_chain, nside_beam, lmax_beam, &
         & nmaps_beam, pol_beam)
    allocate(constructor%slbeam(constructor%ndet), constructor%slconv(constructor%ndet))
    do i = 1, constructor%ndet
       constructor%slbeam(i)%p => comm_map(constructor%slinfo, h5_file, .true., .true., &
            & trim(constructor%label(i)))
       !constructor%slbeam(i)%p%map(:,1) = 0.d0
       !do j = 0, constructor%slbeam(i)%p%info%np -1
       !  if (real(constructor%slbeam(i)%p%info%pix(j+1), dp) == constructor%slbeam(i)%p%info%npix/2.d0) then
           !constructor%slbeam(i)%p%map(j,1) =constructor%slbeam(i)%p%info%pix(j+1)
       !    constructor%slbeam(i)%p%map(j,1) = 1.d0
       !  end if
       !end do
       !call constructor%slbeam(i)%p%YtW()
       !constructor%slbeam(i)%p%alm = constructor%slbeam(i)%p%alm/(12.d0/pi)
       !call constructor%slbeam(i)%p%Yt()
       !do j = 0, constructor%slbeam(i)%p%info%nalm-1
       !  l = constructor%slbeam(i)%p%info%lm(1,j)
       !  constructor%slbeam(i)%p%alm(j,1) = constructor%slbeam(i)%p%alm(j,1)* &
       !    & exp(-0.5d0 * l * (l+1) * (0.122/sqrt(8*log(2.d0)))**2)
       !end do

!!$       call constructor%slbeam(i)%p%readFITS('beam8.fits')
!!$       constructor%slbeam(i)%p%map = constructor%slbeam(i)%p%map / (3.1789e-7*4*pi)
!!$       call constructor%slbeam(i)%p%YtW

!!$          call constructor%slbeam(i)%p%Y
!!$          call constructor%slbeam(i)%p%writeFITS("beam.fits")
!!$          call mpi_finalize(m)
!!$          stop
          

!!$          do j = 0, constructor%slbeam(i)%p%info%nalm-1
!!$             l = constructor%slbeam(i)%p%info%lm(1,j)
!!$             m = constructor%slbeam(i)%p%info%lm(2,j)
!!$             if (m == 0) then
!!$                constructor%slbeam(i)%p%alm(j,1) = exp(-0.5d0*l*(l+1)*(420.d0*pi/180.d0/60.d0/sqrt(8.d0*log(2.d0)))**2)
!!$             else
!!$                constructor%slbeam(i)%p%alm(j,1) = 0.d0
!!$             end if
!!$          end do
    end do
    
    do i = 1, constructor%ndet
       call read_hdf(h5_file, trim(adjustl(constructor%label(i)))//'/'//'fwhm', constructor%fwhm(i))
       call read_hdf(h5_file, trim(adjustl(constructor%label(i)))//'/'//'elip', constructor%elip(i))
       call read_hdf(h5_file, trim(adjustl(constructor%label(i)))//'/'//'psi_ell', constructor%psi_ell(i))
       call read_hdf(h5_file, trim(adjustl(constructor%label(i)))//'/'//'mbeam_eff', constructor%mb_eff(i))
    end do
    constructor%mb_eff = 1.d0 
    !constructor%mb_eff(3) = constructor%mb_eff(1)*0.99d0
    constructor%mb_eff = constructor%mb_eff / mean(constructor%mb_eff)
    if (constructor%myid == 0) write(*,*) 'mb = ', constructor%mb_eff

    call close_hdf_file(h5_file)
 
    ! Lastly, create a vector pointing table for fast look-up for orbital dipole
    np_vec = 12*constructor%nside**2 !npix
    allocate(constructor%pix2vec(3,0:np_vec-1))
    do i = 0, np_vec-1
       call pix2vec_ring(constructor%nside, i, constructor%pix2vec(:,i))
    end do

    ! Construct observed pixel array
    allocate(constructor%pix2ind(0:12*constructor%nside**2-1))
    constructor%pix2ind = -1
    do i = 1, constructor%nscan
       allocate(pix(constructor%scans(i)%ntod))          
       do j = 1, constructor%ndet
          call huffman_decode(constructor%scans(i)%hkey, &
               constructor%scans(i)%d(j)%pix, pix)
          constructor%pix2ind(pix(1)) = 1
          do k = 2, constructor%scans(i)%ntod
             pix(k)  = pix(k-1)  + pix(k)
             constructor%pix2ind(pix(k)) = 1
          end do
       end do
       deallocate(pix)
    end do
    constructor%nobs = count(constructor%pix2ind == 1) 
    allocate(constructor%ind2pix(constructor%nobs))
    j = 1
    do i = 0, 12*constructor%nside**2-1
       if (constructor%pix2ind(i) == 1) then
          constructor%ind2pix(j) = i 
          constructor%pix2ind(i) = j
          j = j+1
       end if
    end do
    if (constructor%myid == 0) then
       write(*,*) '  TOD-map filling factor = ', &
            & constructor%nobs/(12.*constructor%nside**2)
    end if

!!$    do i = 1, constructor%nobs
!!$       write(*,*) i, constructor%ind2pix(i)
!!$    end do
!!$    call mpi_finalize(i)
!!$    stop

  end function constructor

  !**************************************************
  !             Driver routine
  !**************************************************
  subroutine process_LFI_tod(self, chaindir, chain, iter, handle, map_in, delta, map_out, rms_out)
    implicit none
    class(comm_LFI_tod),                      intent(inout) :: self
    character(len=*),                         intent(in)    :: chaindir
    integer(i4b),                             intent(in)    :: chain, iter
    type(planck_rng),                         intent(inout) :: handle
    type(map_ptr),       dimension(1:,1:),    intent(inout) :: map_in       ! (ndet,ndelta)
    real(dp),            dimension(0:,1:,1:), intent(inout) :: delta        ! (0:ndet,npar,ndelta) BP corrections
    class(comm_map),                          intent(inout) :: map_out      ! Combined output map
    class(comm_map),                          intent(inout) :: rms_out      ! Combined output rms

    integer(i4b) :: i, j, k, start_chunk, end_chunk, chunk_size, ntod, ndet
    integer(i4b) :: nside, npix, nmaps, naccept, ntot, ext(2)
    integer(i4b) :: ierr, main_iter, n_main_iter, ndelta, ncol, n_A, nout=1
    real(dp)     :: t1, t2, t3, t4, t5, t6, t7, t8, chisq_threshold
    real(dp)     :: t_tot(22)
    real(sp)     :: inv_gain
    real(sp),     allocatable, dimension(:,:)     :: n_corr, s_sl, s_sky, s_orb, mask,mask2, s_bp
    real(sp),     allocatable, dimension(:,:)     :: s_mono, s_buf, s_tot, s_zodi
    real(sp),     allocatable, dimension(:,:)     :: s_invN, s_lowres
    real(sp),     allocatable, dimension(:,:,:)   :: s_sky_prop, s_bp_prop
    real(sp),     allocatable, dimension(:,:,:)   :: d_calib
    real(dp),     allocatable, dimension(:)       :: A_abscal, b_abscal
    real(dp),     allocatable, dimension(:,:)     :: chisq_S
    real(dp),     allocatable, dimension(:,:)     :: A_map
    real(dp),     allocatable, dimension(:,:,:)   :: b_map, b_mono, sys_mono
    integer(i4b), allocatable, dimension(:,:)     :: pix, psi, flag
    logical(lgt)       :: correct_sl
    character(len=512) :: prefix, postfix, prefix4D, filename
    character(len=2048) :: Sfilename
    character(len=4)   :: ctext
    character(len=6)   :: samptext, scantext
    character(len=512), allocatable, dimension(:) :: slist
    type(shared_1d_int) :: sprocmask, sprocmask2
    type(shared_2d_sp), allocatable, dimension(:,:) :: smap_sky
    type(shared_2d_dp) :: sA_map
    type(shared_3d_dp) :: sb_map, sb_mono
    class(comm_map), pointer :: condmap 
    class(map_ptr), allocatable, dimension(:) :: outmaps

    if (iter > 1) self%first_call = .false.
    call int2string(iter, ctext)
    call update_status(status, "tod_start"//ctext)

    t_tot   = 0.d0
    call wall_time(t5)


    ! Set up full-sky map structures
    call wall_time(t1)
    correct_sl      = .true.
    chisq_threshold = 7.d0
    n_main_iter     = 5
    chisq_threshold = 30.d0  !3000.d0
    !this ^ should be 7.d0, is currently 2000 to debug sidelobes
    ndet            = self%ndet
    ndelta          = size(delta,3)
    nside           = map_out%info%nside
    nmaps           = map_out%info%nmaps
    npix            = 12*nside**2
    chunk_size      = npix/self%numprocs_shared
    if (chunk_size*self%numprocs_shared /= npix) chunk_size = chunk_size+1
    allocate(A_abscal(self%ndet), b_abscal(self%ndet))
    allocate(smap_sky(0:ndet, ndelta)) 
    allocate(chisq_S(ndet,ndelta))
    allocate(slist(self%nscan))
    slist   = ''

    call int2string(chain, ctext)
    call int2string(iter, samptext)
    prefix = trim(chaindir) // '/tod_' // trim(self%freq) // '_'
    postfix = '_c' // ctext // '_k' // samptext // '.fits'

    if (self%myid == 0) then
       do k = 1, ndelta
          write(*,*) 'delta in =', real(delta(:,1,k),sp)
       end do
    end if

    do i = 1, self%ndet
       filename = trim(chaindir) // '/BP_fg_' // trim(self%label(i)) // '_v1.fits'
       call map_in(i,1)%p%writeFITS(filename)
    end do
!!$    deallocate(A_abscal, smap_sky, chisq_S, slist)
!!$    return

!!$    call int2string(iter, istr)
!!$    do j = 1, map_in(1,1)%p%info%nmaps
!!$       do i = 0, map_in(1,1)%p%info%np-1
!!$          map_in(1,1)%p%map(i,j) = sum(map_in(:,1)%p%map(i,j))/4 
!!$       end do
!!$    end do
!!$    call map_in(1,1)%p%writeFITS("refmap"//istr//".fits")
!!$    call mpi_finalize(ierr)
!!$    stop

    ! Distribute fullsky maps
    do j = 1, ndelta
       do i = 1, self%ndet
          map_in(i,j)%p%map = 1d-6 * map_in(i,j)%p%map ! uK to K
          call init_shared_2d_sp(self%myid_shared, self%comm_shared, &
               & self%myid_inter, self%comm_inter, [nmaps,npix], smap_sky(i,j))
          call sync_shared_2d_sp_map(smap_sky(i,j), map_in(i,j)%p%info%pix, &
               & transpose(map_in(i,j)%p%map))
          call mpi_win_fence(0, smap_sky(i,j)%win, ierr)
       end do
       call init_shared_2d_sp(self%myid_shared, self%comm_shared, &
            & self%myid_inter, self%comm_inter, [nmaps,npix], smap_sky(0,j))
       if (self%myid_shared == 0) then
          smap_sky(0,j)%a = smap_sky(1,j)%a
          do i = 2, self%ndet
             smap_sky(0,j)%a = smap_sky(0,j)%a + smap_sky(i,j)%a 
          end do
          smap_sky(0,j)%a = smap_sky(0,j)%a/self%ndet
       end if
       call mpi_win_fence(0, smap_sky(0,j)%win, ierr)
    end do

    ! Set up shared processing mask
!    call init_shared_2d_int(self%myid_shared, self%comm_shared, &
!         & self%myid_inter, self%comm_inter, [npix,ndet], detmask)
    call init_shared_1d_int(self%myid_shared, self%comm_shared, &
         & self%myid_inter, self%comm_inter, [npix], sprocmask)
    call sync_shared_1d_int_map(sprocmask, self%procmask%info%pix, &
         & nint(self%procmask%map(:,1)))
    call init_shared_1d_int(self%myid_shared, self%comm_shared, &
         & self%myid_inter, self%comm_inter, [npix], sprocmask2)
    call sync_shared_1d_int_map(sprocmask2, self%procmask2%info%pix, &
         & nint(self%procmask2%map(:,1)))
    call wall_time(t2); t_tot(9) = t2-t1


    ! Compute far sidelobe Conviqt structures
    call wall_time(t1)
!map_in(1,1)%p%map = 0
!if (self%myid == 110) map_in(1,1)%p%map(5200,1) = 1
!if (self%myid == 0) map_in(1,1)%p%map(40000,1) = 1
!if (self%myid == 32) map_in(1,1)%p%map(5200,1) = 1
!call map_in(1,1)%p%writeFITS("in.fits")
    if (self%myid == 0) write(*,*) 'Precomputing sidelobe convolved sky'
    do i = 1, self%ndet
       if (.not. correct_sl) exit

       !call map_in(i,1)%p%remove_MDpoles() !remove mono and dipole components
       !call map_in(i,1)%p%writeFITS('nodp.fits')
       !map_in(i,1)%p%map = 0.d0
       !do j = 1, map_in(i,1)%p%info%np
       !  if (map_in(i,1)%p%info%pix(j) == int(map_in(i,1)%p%info%npix/2.d0 - 1000)) then
       !    map_in(i,1)%p%map(j,1) = 1.d0
       !  end if
       !end do
       !call map_in(i,1)%p%writefits('test_fits_out.fits')

       !TODO: figure out why this is rotated
       call map_in(i,1)%p%YtW()  ! Compute sky a_lms

       !fake nside = 1 make to debug sidelobe alms
       !fake_mapinfo => comm_mapinfo(self%comm, 2, 5, 3, .true.) 
       !map_fake=> comm_map(fake_mapinfo)
       !map_fake%map = 0.d0
       !do j = 0, map_fake%info%np - 1
         !if (map_fake%info%pix(j+1) == 20) then
       !    map_fake%map(j,1) =map_fake%info%pix(j+1)
         !end if
       !end do 
       !call map_fake%YtW()

       !self%slconv(i)%p => comm_conviqt(self%myid_shared, self%comm_shared, &
       !     & self%myid_inter, self%comm_inter, 2, 5, 3, 5, &
       !     & self%slbeam(i)%p, map_fake, 2)

!       write(*,*) i, 'a', sum(abs(map_in(i,1)%p%alm))
       self%slconv(i)%p => comm_conviqt(self%myid_shared, self%comm_shared, &
            & self%myid_inter, self%comm_inter, 128, 100, 3, 100, &
            & self%slbeam(i)%p, map_in(i,1)%p, 2)
!       write(*,*) i, 'b', sum(abs(self%slconv(i)%p%c%a))
    end do
    call wall_time(t2); t_tot(13) = t2-t1

    call update_status(status, "tod_init")

    ! Compute output map and rms
    call wall_time(t3)
    do_oper             = .true.
    do main_iter = 1, n_main_iter

       call wall_time(t7)
       call update_status(status, "tod_istart")

       if (self%myid == 0) write(*,*) '  Performing main iteration = ', main_iter
          
       ! Select operations for current iteration
       do_oper(samp_acal)    = (main_iter == n_main_iter-4) .and. .not. self%first_call
!       do_oper(prep_rcal)    = (main_iter == n_main_iter-3) .and. .not. self%first_call
       do_oper(samp_rcal)    = (main_iter == n_main_iter-3) .and. .not. self%first_call
!       do_oper(prep_G)       = (main_iter == n_main_iter-2) .and. .not. self%first_call
       do_oper(samp_G)       = (main_iter == n_main_iter-2) .and. .not. self%first_call
!       do_oper(prep_acal)    = (main_iter == n_main_iter-4) .and. .not. self%first_call
       do_oper(samp_N)       = (main_iter >= n_main_iter-1)
       do_oper(samp_N_par)   = do_oper(samp_N)
       do_oper(prep_relbp)   = (main_iter == n_main_iter-1) .and. .not. self%first_call .and. mod(iter,2) == 0
       do_oper(prep_absbp)   = (main_iter == n_main_iter-1) .and. .not. self%first_call .and. mod(iter,2) == 1
       do_oper(samp_bp)      = (main_iter == n_main_iter-0) .and. .not. self%first_call
       do_oper(samp_mono)    = .false.  !do_oper(bin_map)             !.and. .not. self%first_call
       do_oper(bin_map)      = (main_iter == n_main_iter  )
       do_oper(sel_data)     = (main_iter == n_main_iter  ) .and.       self%first_call
       do_oper(calc_chisq)   = (main_iter == n_main_iter  ) 
       !do_oper(samp_N_par)    = .false.
       do_oper(sub_sl)       = correct_sl
       do_oper(sub_zodi)     = self%subtract_zodi
       do_oper(output_slist) = mod(iter, 1) == 0
       !do_oper = .false.

       ! Perform pre-loop operations
       if (do_oper(bin_map) .or. do_oper(prep_relbp)) then
          if (do_oper(bin_map)) then
             ncol = nmaps
             n_A  = nmaps*(nmaps+1)/2
             nout = self%output_n_maps
             allocate(outmaps(nout))
             do i = 1, nout
                outmaps(i)%p => comm_map(map_out%info)
             end do
          else
             ncol = nmaps + ndet - 1
             n_A  = nmaps*(nmaps+1)/2 + 4*(ndet-1)
             nout = ndelta
          end if
          if (allocated(A_map)) deallocate(A_map, b_map)
          allocate(A_map(n_A,self%nobs), b_map(nout,ncol,self%nobs))
          A_map = 0.d0; b_map = 0.d0         
          if (sA_map%init) call dealloc_shared_2d_dp(sA_map)
          call init_shared_2d_dp(self%myid_shared, self%comm_shared, &
               & self%myid_inter, self%comm_inter, [n_A,npix], sA_map)
          call mpi_win_fence(0, sA_map%win, ierr)
          if (sA_map%myid_shared == 0) sA_map%a = 0.d0
          call mpi_win_fence(0, sA_map%win, ierr)
          if (sb_map%init) call dealloc_shared_3d_dp(sb_map)
          call init_shared_3d_dp(self%myid_shared, self%comm_shared, &
               & self%myid_inter, self%comm_inter, [nout,ncol,npix], sb_map)
          call mpi_win_fence(0, sb_map%win, ierr)
          if (sb_map%myid_shared == 0) sb_map%a = 0.d0
          call mpi_win_fence(0, sb_map%win, ierr)
       end if

       if (do_oper(samp_mono)) then
          allocate(b_mono(nmaps,self%nobs,ndet), sys_mono(nmaps,nmaps+ndet,0:self%info%np-1))
          b_mono = 0.d0
          call init_shared_3d_dp(self%myid_shared, self%comm_shared, &
               & self%myid_inter, self%comm_inter, [nmaps,npix,ndet], sb_mono)
          call mpi_win_fence(0, sb_mono%win, ierr)
          if (sb_map%myid_shared == 0) sb_mono%a = 0.d0
          call mpi_win_fence(0, sb_mono%win, ierr)
       end if

       if (do_oper(sel_data)) then
          naccept = 0; ntot    = 0
       end if

       if (do_oper(samp_acal) .or. do_oper(samp_rcal)) then
          A_abscal = 0.d0; b_abscal = 0.d0
       end if

       if (do_oper(samp_bp)) then
          call wall_time(t1)
          call self%sample_bp(iter, delta, smap_sky, handle, chisq_S)
          call wall_time(t2); t_tot(17) = t_tot(17) + t2-t1
       end if

       if (do_oper(prep_absbp)) then
          chisq_S = 0.d0
       end if

       call wall_time(t8); t_tot(19) = t_tot(19) + t8-t7

!!$       if (self%myid == 0) then
!!$          write(*,*) 'gain = ', self%scans(4)%d(2)%gain, self%gain0(0), self%gain0(2), self%scans(4)%d(2)%dgain
!!$       end if


       ! Perform main analysis loop
       do i = 1, self%nscan

          !call update_status(status, "tod_loop1")
          call wall_time(t7)

          if (.not. any(self%scans(i)%d%accept)) cycle

          ! Short-cuts to local variables
          call wall_time(t1)
          ntod = self%scans(i)%ntod
          ndet = self%ndet
          
          ! Set up local data structure for current scan
          allocate(n_corr(ntod, ndet))                 ! Correlated noise in V
          allocate(s_sl(ntod, ndet))                   ! Sidelobe in uKcm
          allocate(s_sky(ntod, ndet))                  ! Sky signal in uKcmb
          allocate(s_sky_prop(ntod, ndet,2:ndelta))    ! Sky signal in uKcmb
          allocate(s_bp(ntod, ndet))                   ! Signal minus mean
          allocate(s_bp_prop(ntod, ndet, 2:ndelta))    ! Signal minus mean
          allocate(s_orb(ntod, ndet))                  ! Orbital dipole in uKcmb
          allocate(s_mono(ntod, ndet))                 ! Monopole correction in uKcmb
          allocate(s_buf(ntod, ndet))                  ! Buffer
          allocate(s_tot(ntod, ndet))                  ! Sum of all sky compnents
          allocate(s_zodi(ntod, ndet))                 ! Zodical light
          allocate(mask(ntod, ndet))                   ! Processing mask in time
          allocate(mask2(ntod, ndet))                  ! Processing mask in time
          allocate(pix(ntod, ndet))                    ! Decompressed pointing
          allocate(psi(ntod, ndet))                    ! Decompressed pol angle
          allocate(flag(ntod, ndet))                   ! Decompressed flags
          
          ! Initializing arrays to zero
          !n_corr      = 0.d0
          !s_sl        = 0.d0
          !s_sky       = 0.d0
          !s_sky_prop  = 0.d0
          !s_orb       = 0.d0
          !s_mono      = 0.d0
          call wall_time(t2); t_tot(18) = t_tot(18) + t2-t1
          
          ! --------------------
          ! Analyze current scan
          ! --------------------
         
          ! Decompress pointing, psi and flags for current scan
          call wall_time(t1)
          do j = 1, ndet
             if (.not. self%scans(i)%d(j)%accept) cycle
             call self%decompress_pointing_and_flags(i, j, pix(:,j), &
                  & psi(:,j), flag(:,j))
          end do
          call self%symmetrize_flags(flag)
          !call validate_psi(self%scanid(i), psi)
          call wall_time(t2); t_tot(11) = t_tot(11) + t2-t1
          !call update_status(status, "tod_decomp")
          
          ! Construct sky signal template
          call wall_time(t1)
          if (do_oper(bin_map) .or. do_oper(prep_relbp)) then 
             call self%project_sky(smap_sky(:,1), pix, psi, flag, &
                  & sprocmask%a, i, s_sky, mask, s_bp=s_bp)  
          else 
             call self%project_sky(smap_sky(:,1), pix, psi, flag, &
                  & sprocmask%a, i, s_sky, mask)
          end if
          if (do_oper(prep_relbp)) then
             do j = 2, ndelta
                call self%project_sky(smap_sky(:,j), pix, psi, flag, &
                     & sprocmask2%a, i, s_sky_prop(:,:,j), mask2, s_bp=s_bp_prop(:,:,j))  
             end do
          else if (do_oper(prep_absbp)) then
             do j = 2, ndelta
                call self%project_sky(smap_sky(:,j), pix, psi, flag, &
                     & sprocmask2%a, i, s_sky_prop(:,:,j), mask2)  
             end do
          end if
          if (main_iter == 1 .and. self%first_call) then
             do j = 1, ndet
                if (all(mask(:,j) == 0)) self%scans(i)%d(j)%accept = .false.
                if (self%scans(i)%d(j)%sigma0 <= 0.d0) self%scans(i)%d(j)%accept = .false.
             end do
          end if
          do j = 1, ndet
             if (.not. self%scans(i)%d(j)%accept) cycle
             if (self%scans(i)%d(j)%sigma0 <= 0) write(*,*) main_iter, self%scanid(j), j, self%scans(i)%d(j)%sigma0
          end do
          call wall_time(t2); t_tot(1) = t_tot(1) + t2-t1
          !call update_status(status, "tod_project")
          
          ! Construct orbital dipole template
          call wall_time(t1)
          call self%compute_orbital_dipole(i, pix, s_orb)
          call wall_time(t2); t_tot(2) = t_tot(2) + t2-t1
          !call update_status(status, "tod_orb")

          ! Construct zodical light template
          if (do_oper(sub_zodi)) then
             call compute_zodi_template(self%nside, pix, [30.d9, 30.d9, 30.d9, 30.d9], s_zodi)
          else
             s_zodi = 0.
          end if
          
          ! Construct sidelobe template 
          call wall_time(t1)
          if (do_oper(sub_sl)) then
             do j = 1, ndet
                if (.not. self%scans(i)%d(j)%accept) cycle
!!$                call self%construct_sl_template(self%slconv(j)%p, i, &
!!$                     & nside, pix(:,j), psi(:,j), s_sl(:,j), &
!!$                     & self%mbang(j)+self%polang(j))
                call self%construct_sl_template(self%slconv(j)%p, &
                     & pix(:,j), psi(:,j), s_sl(:,j), self%polang(j))
                s_sl(:,j) = 2 * s_sl(:,j) ! Scaling by a factor of 2, by comparison with LevelS. Should be understood
                !if (sum(abs(s_sl)) > 1.d30) s_sl = 0.
                !If (self%myid == 0) write(*,*) j, sum(abs(s_sl(:,j)))
             end do
          else
             do j = 1, ndet
                if (.not. self%scans(i)%d(j)%accept) cycle
                s_sl(:,j) = 0.
             end do
          end if
          call wall_time(t2); t_tot(12) = t_tot(12) + t2-t1

          ! Construct monopole correction template 
          call wall_time(t1)
          do j = 1, ndet
             if (.not. self%scans(i)%d(j)%accept) cycle
             !s_mono(:,j) = -self%mono(j)
             !s_mono(:,j) = self%mono(j)
             s_mono(:,j) = 0.d0 ! Disabled for now
          end do
          !write(*,*) main_iter, i, 'sky ', sum(abs(s_sky))
          !write(*,*) main_iter, i, 'sl  ', sum(abs(s_sl))
          !write(*,*) main_iter, i, 'orb ', sum(abs(s_orb))
          !write(*,*) main_iter, i, 'mono', sum(abs(s_mono))
          do j = 1, ndet
             if (.not. self%scans(i)%d(j)%accept) cycle
             s_tot(:,j) = s_sky(:,j) + s_sl(:,j) + s_orb(:,j) + s_mono(:,j)
          end do
          call wall_time(t2); t_tot(1) = t_tot(1) + t2-t1
          !write(*,*) sum(abs(s_sky)), sum(abs(s_sl)), sum(abs(s_orb)), sum(abs(s_mono)), sum(abs(s_tot))

          ! Precompute filtered signal for calibration
          if (do_oper(samp_G) .or. do_oper(samp_rcal) .or. do_oper(samp_acal)) then
             call self%downsample_tod(s_orb(:,1), ext)
             allocate(s_invN(ext(1):ext(2), ndet))      ! s * invN
             allocate(s_lowres(ext(1):ext(2), ndet))      ! s * invN
             do j = 1, ndet
                if (.not. self%scans(i)%d(j)%accept) cycle
                if (do_oper(samp_G) .or. do_oper(samp_rcal)) then
                   call self%downsample_tod(s_tot(:,j), ext, &
                        & s_lowres(:,j), mask(:,j))
                else
                   !call self%downsample_tod(s_orb(:,j), ext, &
                   !     & s_lowres(:,j), mask(:,j))
                   call self%downsample_tod(s_sky(:,j)+s_orb(:,j), ext, &
                        & s_lowres(:,j), mask(:,j))
                end if
             end do
             s_invN = s_lowres
             call self%multiply_inv_N(i, s_invN, sampfreq=self%samprate_gain)
             !write(*,*) i, sum(abs(s_lowres)), sum(abs(s_invN))
             !if (self%myid == 0) write(*,*) 'sum', sum(abs(sorb_invN))
             !call mpi_finalize(ierr)
             !stop
          end if

          ! Prepare for absolute calibration
          if (do_oper(samp_acal) .or. do_oper(samp_rcal)) then
             call wall_time(t1)
             do j = 1, ndet
                if (.not. self%scans(i)%d(j)%accept) cycle

                ! Eirik: Set up proper residuals for absolute or relative calibration, respectively
                if (do_oper(samp_acal)) then
!                   s_buf(:,j) =  s_tot(:,j) - s_orb(:,j) !s_sky(:,j) + s_sl(:,j) + s_mono(:,j)
                   !write(*,*) self%gain0(0), self%gain0(j), self%scans(i)%d(j)%dgain, sum(abs(s_tot)), sum(abs(s_orb))
!                   s_buf(:, j) = real(self%gain0(0),sp) * (s_tot(:, j) - s_orb(:, j)) + &
!                        & real(self%gain0(j) + self%scans(i)%d(j)%dgain,sp) * s_tot(:, j)
                   s_buf(:, j) = real(self%gain0(0),sp) * (s_tot(:, j) - s_sky(:,j) - s_orb(:, j)) + &
                        & real(self%gain0(j) + self%scans(i)%d(j)%dgain,sp) * s_tot(:, j)

                else if (do_oper(samp_rcal)) then
!                   s_buf(:,j) =  s_tot(:,j) - s_orb(:,j) !s_sky(:,j) + s_sl(:,j) + s_mono(:,j)
                   s_buf(:,j) = real(self%gain0(0) + self%scans(i)%d(j)%dgain,sp) * s_tot(:, j)
                end if
                call self%accumulate_abscal(i, j, mask(:,j), s_buf(:,j), s_lowres(:,j), s_invN(:, j), A_abscal(j), b_abscal(j))

!                call int2string(self%scanid(i), scantext)
!                open(78,file='tod_'//trim(self%label(j))//'_pid'//scantext//'_k'//samptext//'.dat', recl=1024)
!                write(78,*) "# Sample     Data (V)    Res (V)    s_sub (K)   s_orb (K)   mask"
!                do k = 1, ntod, 60
!                   write(78,*) k, mean(1.d0*self%scans(i)%d(j)%tod(k:k+59)), mean(1.d0*self%scans(i)%d(j)%tod(k:k+59) - self%scans(i)%d(j)%gain*s_buf(k:k+59,j)), mean(1.d0*s_orb(k:k+59,j)),  mean(1.d0*s_buf(k:k+59,j)),  minval(mask(k:k+59,j))
!                end do
!                close(78)

             end do
             call wall_time(t2); t_tot(14) = t_tot(14) + t2-t1
          end if

          ! Fit gain 
          if (do_oper(samp_G)) then
             call wall_time(t1)
             do j = 1, ndet
                if (.not. self%scans(i)%d(j)%accept) then
                   self%scans(i)%d(j)%gain  = 0.d0
                   self%scans(i)%d(j)%dgain = 0.d0
                   cycle
                end if
                call self%calculate_gain_mean_std_per_scan(i, j, s_invN(:, j), mask(:, j), s_lowres(:, j), s_tot(:,j))
             end do
             call wall_time(t2); t_tot(4) = t_tot(4) + t2-t1
          end if

          ! Fit correlated noise
          if (do_oper(samp_N)) then
             call wall_time(t1)
             do j = 1, ndet
                if (.not. self%scans(i)%d(j)%accept) cycle
                s_buf(:,j) = s_tot(:,j)-s_mono(:,j)
             end do
             call self%sample_n_corr(handle, i, mask, s_buf, n_corr)
             !if (do_oper(bin_map)) write(*,*) 'b', sum(self%scans(i)%d(1)%tod - n_corr(:,1) - self%scans(i)%d(1)%gain*s_tot(:,1))/ntod/self%scans(i)%d(1)%gain
             call wall_time(t2); t_tot(3) = t_tot(3) + t2-t1
          else
             n_corr = 0.
          end if
             
          ! Compute noise spectrum
          if (do_oper(samp_N_par)) then
             call wall_time(t1)
             ! do j = 1, ndet
             !    if (.not. self%scans(i)%d(j)%accept) cycle
             call self%sample_noise_psd(handle, i, mask, s_tot, n_corr)
!             stop
             ! call self%sample_n_corr(handle, i, mask, s_tot, n_corr)
             ! stop
             ! end do
             call wall_time(t2); t_tot(6) = t_tot(6) + t2-t1
          end if
          
          ! Compute chisquare
          if (do_oper(calc_chisq)) then
             call wall_time(t1)
             do j = 1, ndet
                if (.not. self%scans(i)%d(j)%accept) cycle
                s_buf(:,j) =  s_sl(:,j) + s_orb(:,j) + s_mono(:,j)
                call self%compute_chisq(i, j, mask(:,j), s_sky(:,j), &
                     & s_buf(:,j), n_corr(:,j))      
             end do
             call wall_time(t2); t_tot(7) = t_tot(7) + t2-t1
          end if
          
          ! Select data
          if (do_oper(sel_data)) then
             call wall_time(t1)
             do j = 1, ndet
                ntot= ntot + 1
                if (.not. self%scans(i)%d(j)%accept) cycle
                if (count(iand(flag(:,j),self%flag0) .ne. 0) > 0.1*ntod) then
                   !write(*,fmt='(a,i8,i5,a,f12.1)') 'Reject scan, det = ', &
                    !    & self%scanid(i), j, ', more than 10% flagged samples'
                   self%scans(i)%d(j)%accept = .false.
                else if (abs(self%scans(i)%d(j)%chisq) > chisq_threshold .or. &
                & isNaN(self%scans(i)%d(j)%chisq)) then
                   write(*,fmt='(a,i8,i5,a,f12.1)') 'Reject scan, det = ', &
                        & self%scanid(i), j, ', chisq = ', &
                        & self%scans(i)%d(j)%chisq
                   self%scans(i)%d(j)%accept = .false.
                   cycle
                else
                   naccept = naccept + 1
                end if
             end do
             if (any(.not. self%scans(i)%d%accept)) self%scans(i)%d%accept = .false.
             do j = 1, ndet
                if (.not. self%scans(i)%d(j)%accept) then
                   self%scans(i)%d(self%partner(j))%accept = .false.
                end if
             end do
             call wall_time(t2); t_tot(15) = t_tot(15) + t2-t1
          end if

          ! Compute chisquare for bandpass fit
          if (do_oper(prep_absbp)) then
             call wall_time(t1)
             do j = 1, ndet
                if (.not. self%scans(i)%d(j)%accept) cycle
                chisq_S(j,1) = chisq_S(j,1) + self%scans(i)%d(j)%chisq_masked
                s_buf(:,j) =  s_sl(:,j) + s_orb(:,j) + s_mono(:,j)
                do k = 2, ndelta
                   call self%compute_chisq(i, j, mask2(:,j), s_sky(:,j), &
                        & s_buf(:,j), n_corr(:,j),  s_sky_prop(:,j,k))
                   chisq_S(j,k) = chisq_S(j,k) + self%scans(i)%d(j)%chisq_prop
                end do
             end do
             call wall_time(t2); t_tot(7) = t_tot(7) + t2-t1
          end if


          ! Compute binned map 
          if (do_oper(bin_map) .or. do_oper(prep_relbp)) then
             call wall_time(t1)
             allocate(d_calib(nout,ntod, ndet)) 
             do j = 1, ndet
                if (.not. self%scans(i)%d(j)%accept) cycle
                inv_gain = 1.0 / real(self%scans(i)%d(j)%gain,sp)
                !if (j==1) write(*,*) 'c', sum(self%scans(i)%d(1)%tod - n_corr(:,1) - self%scans(i)%d(1)%gain*s_tot(:,1))/ntod*inv_gain
                d_calib(1,:,j) = (self%scans(i)%d(j)%tod - n_corr(:,j)) * &
                     & inv_gain - s_tot(:,j) + s_sky(:,j) - s_bp(:,j)
                if (do_oper(bin_map) .and. nout > 1) d_calib(2,:,j) = d_calib(1,:,j) - s_sky(:,j) + s_bp(:,j) ! Residual
                !if (do_oper(bin_map) .and. nout > 1) write(*,*) sum(d_calib(2,:,j))/ntod 
                if (do_oper(bin_map) .and. nout > 2) d_calib(3,:,j) = (n_corr(:,j) - sum(n_corr(:,j)/ntod)) * inv_gain
                if (do_oper(bin_map) .and. nout > 3) d_calib(4,:,j) = s_bp(:,j)
                if (do_oper(bin_map) .and. nout > 4) d_calib(5,:,j) = s_mono(:,j)
                if (do_oper(bin_map) .and. nout > 5) d_calib(6,:,j) = s_orb(:,j)
                if (do_oper(bin_map) .and. nout > 6) d_calib(7,:,j) = s_sl(:,j)
                if (do_oper(prep_relbp)) then
                   do k = 2, ndelta
                      d_calib(k,:,j) = d_calib(1,:,j) + s_bp(:,j) - s_bp_prop(:,j,k)
                   end do
                end if
             end do
            
             if (do_oper(bin_map) .and. self%output_4D_map > 0 .and. mod(iter,self%output_4D_map) == 0) then

                ! Output 4D map; note that psi is zero-base in 4D maps, and one-base in Commander
                call int2string(self%scanid(i), scantext)
                prefix4D = "!"//trim(prefix) // '4D_pid' // scantext
                call output_4D_maps(prefix4D, postfix, self%scanid(i), self%nside, self%npsi, &
                     & self%label, self%horn_id, real(self%polang*180/pi,sp), &
                     & real(self%scans(i)%d%sigma0/self%scans(i)%d%gain,sp), &
                     & pix, psi-1, d_calib(1,:,:), iand(flag,self%flag0), &
                     & self%scans(i)%d(:)%accept)
             end if


             call wall_time(t2); t_tot(5) = t_tot(5) + t2-t1

             if (.false. .and. self%scanid(i) == 1000 .and. do_oper(bin_map) ) then
                call int2string(self%scanid(i), scantext)
                do k = 1, self%ndet
                   open(78,file='tod_'//trim(self%label(k))//'_pid'//scantext//'.dat', recl=1024)
                   write(78,*) "# Sample     Data (V)     Mask    cal_TOD (K)   res (K)"// &
                        & "   n_corr (K)   s_corr (K)   s_mono (K)   s_orb  (K)   s_sl (K)"
                   do j = 1, ntod
                      write(78,*) j, self%scans(i)%d(k)%tod(j), mask(j,1), d_calib(:,j,1)
                   end do
                   close(78)
                end do
             end if


             call wall_time(t1)

             if (do_oper(samp_mono)) then
                call self%compute_binned_map(d_calib, pix, &
                     & psi, flag, A_map, b_map, i, do_oper(prep_relbp), b_mono=b_mono)
             else
                call self%compute_binned_map(d_calib, pix, &
                     & psi, flag, A_map, b_map, i, do_oper(prep_relbp))
             end if
             deallocate(d_calib)
             call wall_time(t2); t_tot(8) = t_tot(8) + t2-t1
          end if

          ! Clean up
          call wall_time(t1)
          if (allocated(s_lowres)) deallocate(s_lowres)
          if (allocated(s_invN)) deallocate(s_invN)
          deallocate(n_corr, s_sl, s_sky, s_orb, s_tot, s_zodi)
          deallocate(s_buf, s_mono)
          deallocate(s_bp, s_sky_prop, s_bp_prop)
          deallocate(mask, mask2)
          deallocate(pix, psi, flag)
          call wall_time(t2); t_tot(18) = t_tot(18) + t2-t1

          call wall_time(t8); t_tot(19) = t_tot(19) + t8-t7

          if (do_oper(output_slist)) then
             self%scans(i)%proctime   = self%scans(i)%proctime   + t8-t7
             self%scans(i)%n_proctime = self%scans(i)%n_proctime + 1
             if (main_iter == n_main_iter) then
                write(slist(i),*) self%scanid(i), '"',trim(self%hdfname(i)), &
                     & '"', real(self%scans(i)%proctime/self%scans(i)%n_proctime,sp)
             end if
          end if
          !call update_status(status, "tod_loop2")

       end do

       if (do_oper(samp_acal)) then
          call wall_time(t1)
          call self%sample_abscal_from_orbital(handle, A_abscal, b_abscal)
          call wall_time(t2); t_tot(16) = t_tot(16) + t2-t1
       end if

       if (do_oper(samp_rcal)) then
          call wall_time(t1)
          call self%sample_relcal(handle, A_abscal, b_abscal)
          call wall_time(t2); t_tot(16) = t_tot(16) + t2-t1
       end if

       if (do_oper(samp_G)) then
          call wall_time(t1)
!          allocate(inv_gain_covar(self%ndet, self%nscan, self%nscan))
!          inv_gain_covar = 0.d0
          call self%sample_smooth_gain(handle)
          call wall_time(t2); t_tot(4) = t_tot(4) + t2-t1
       end if

       ! Output total chisquare
       call wall_time(t7)
 
       if (do_oper(prep_relbp)) then
          call wall_time(t1)
          call update_status(status, "tod_share1")
          do i = 0, self%numprocs_shared-1
             start_chunk = mod(self%myid_shared+i,self%numprocs_shared)*chunk_size
             end_chunk   = min(start_chunk+chunk_size-1,npix-1)
             do while (start_chunk < npix)
                if (self%pix2ind(start_chunk) /= -1) exit
                start_chunk = start_chunk+1
             end do
             do while (end_chunk >= start_chunk)
                if (self%pix2ind(end_chunk) /= -1) exit
                end_chunk = end_chunk-1
             end do
             if (start_chunk < npix)       start_chunk = self%pix2ind(start_chunk)
             if (end_chunk >= start_chunk) end_chunk   = self%pix2ind(end_chunk)

             call mpi_win_fence(0, sA_map%win, ierr)
             call mpi_win_fence(0, sb_map%win, ierr)
             do j = start_chunk, end_chunk
                sA_map%a(:,self%ind2pix(j)+1) = sA_map%a(:,self%ind2pix(j)+1) + &
                     & A_map(:,j)
                sb_map%a(:,:,self%ind2pix(j)+1) = sb_map%a(:,:,self%ind2pix(j)+1) + &
                     & b_map(:,:,j)
             end do
          end do
          call mpi_win_fence(0, sA_map%win, ierr)
          call mpi_win_fence(0, sb_map%win, ierr)
          call update_status(status, "tod_share2")

          Sfilename = trim(prefix) // 'Smap'// trim(postfix) 
          call self%finalize_binned_map(handle, sA_map, sb_map, &
               & rms_out, chisq_S=chisq_S, Sfile=Sfilename, mask=sprocmask2%a)
          call wall_time(t2); t_tot(10) = t_tot(10) + t2-t1
          call update_status(status, "tod_share3")
       end if
       call update_status(status, "tod_prepbp")

    end do
    call wall_time(t4)

!!$    call mpi_finalize(ierr)
!!$    stop


    ! Output latest scan list with new timing information
    if (do_oper(output_slist)) then
       call update_status(status, "scanlist1")
       call wall_time(t1)
       call self%output_scan_list(slist)
       call wall_time(t2); t_tot(20) = t_tot(20) + t2-t1
       call update_status(status, "scanlist2")
    end if

    ! Solve combined map, summed over all pixels 
    call wall_time(t1)
    call update_status(status, "shared1")
    if (sA_map%init) then
       do i = 0, self%numprocs_shared-1
          !call update_status(status, "tod_share_loop")
          start_chunk = mod(self%myid_shared+i,self%numprocs_shared)*chunk_size
          end_chunk   = min(start_chunk+chunk_size-1,npix-1)
          do while (start_chunk < npix)
             if (self%pix2ind(start_chunk) /= -1) exit
             start_chunk = start_chunk+1
          end do
          do while (end_chunk >= start_chunk)
             if (self%pix2ind(end_chunk) /= -1) exit
             end_chunk = end_chunk-1
          end do
          if (start_chunk < npix)       start_chunk = self%pix2ind(start_chunk)
          if (end_chunk >= start_chunk) end_chunk   = self%pix2ind(end_chunk)
          
          call mpi_win_fence(0, sA_map%win, ierr)
          call mpi_win_fence(0, sb_map%win, ierr)
          do j = start_chunk, end_chunk
             sA_map%a(:,self%ind2pix(j)+1) = sA_map%a(:,self%ind2pix(j)+1) + &
                  & A_map(:,j)
             sb_map%a(:,:,self%ind2pix(j)+1) = sb_map%a(:,:,self%ind2pix(j)+1) + &
                  & b_map(:,:,j)
          end do
          if (do_oper(samp_mono)) then
             call mpi_win_fence(0, sb_mono%win, ierr)
             do j = start_chunk, end_chunk
                sb_mono%a(:,self%ind2pix(j)+1,:) = sb_mono%a(:,self%ind2pix(j)+1,:) + &
                     & b_mono(:,j,:)
             end do
          end if
       end do
       call mpi_win_fence(0, sA_map%win, ierr)
       call mpi_win_fence(0, sb_map%win, ierr)
       if (do_oper(samp_mono)) call mpi_win_fence(0, sb_mono%win, ierr)

       call update_status(status, "shared2")

       call update_status(status, "finalize1")
       if (do_oper(samp_mono)) then
          call self%finalize_binned_map(handle, sA_map, sb_map, rms_out, outmaps=outmaps, sb_mono=sb_mono, sys_mono=sys_mono)
!!$          condmap => comm_map(self%info)
!!$          call self%finalize_binned_map(handle, sA_map, sb_map, outmaps, rms_out, sb_mono=sb_mono, sys_mono=sys_mono, condmap=condmap)
!!$          call condmap%writeFITS("cond.fits")
!!$          call condmap%dealloc()
       else
          condmap => comm_map(self%info)
          call self%finalize_binned_map(handle, sA_map, sb_map, rms_out, outmaps=outmaps, condmap=condmap)
          call condmap%writeFITS("cond.fits")
          call condmap%dealloc()
       end if

       call update_status(status, "finalize2")
       map_out%map = outmaps(1)%p%map
       
       ! Sample monopole coefficients
       if (do_oper(samp_mono)) then
          call self%sample_mono(handle, sys_mono, outmaps(2)%p, rms_out, &
               & self%procmask)
       end if

       ! Update bandpass parameters
       self%bp_delta = delta(:,:,1)

       ! Output maps to disk
       call map_out%writeFITS(trim(prefix)//'map'//trim(postfix))
       call rms_out%writeFITS(trim(prefix)//'rms'//trim(postfix))

       if (self%output_n_maps > 1) call outmaps(2)%p%writeFITS(trim(prefix)//'res'//trim(postfix))
       if (self%output_n_maps > 2) call outmaps(3)%p%writeFITS(trim(prefix)//'ncorr'//trim(postfix))
       if (self%output_n_maps > 3) call outmaps(4)%p%writeFITS(trim(prefix)//'bpcorr'//trim(postfix))
       if (self%output_n_maps > 4) call outmaps(5)%p%writeFITS(trim(prefix)//'mono'//trim(postfix))
       if (self%output_n_maps > 5) call outmaps(6)%p%writeFITS(trim(prefix)//'orb'//trim(postfix))
       if (self%output_n_maps > 6) call outmaps(7)%p%writeFITS(trim(prefix)//'sl'//trim(postfix))
       call update_status(status, "finalize3")

    end if

    if (self%first_call) then
       call mpi_reduce(ntot,    i, 1, MPI_INTEGER, MPI_SUM, &
            & self%numprocs/2, self%info%comm, ierr)
       ntot = i
       call mpi_reduce(naccept, i, 1, MPI_INTEGER, MPI_SUM, &
            & self%numprocs/2, self%info%comm, ierr)
       naccept = i
    end if
    call wall_time(t2); t_tot(10) = t_tot(10) + t2-t1

    call wall_time(t6)
    if (self%myid == self%numprocs/2) then
       write(*,*) '  Time dist sky   = ', t_tot(9)
       write(*,*) '  Time sl precomp = ', t_tot(13)
       write(*,*) '  Time decompress = ', t_tot(11)
       write(*,*) '  Time alloc      = ', t_tot(18)
       write(*,*) '  Time project    = ', t_tot(1)
       write(*,*) '  Time orbital    = ', t_tot(2)
       write(*,*) '  Time sl interp  = ', t_tot(12)
       write(*,*) '  Time ncorr      = ', t_tot(3)
       write(*,*) '  Time gain       = ', t_tot(4)
       write(*,*) '  Time absgain    = ', t_tot(14)
       write(*,*) '  Time sel data   = ', t_tot(15)
       write(*,*) '  Time clean      = ', t_tot(5)
       write(*,*) '  Time noise      = ', t_tot(6)
       write(*,*) '  Time samp abs   = ', t_tot(16)
       write(*,*) '  Time samp bp    = ', t_tot(17)
       write(*,*) '  Time chisq      = ', t_tot(7)
       write(*,*) '  Time bin        = ', t_tot(8)
       write(*,*) '  Time scanlist   = ', t_tot(20)
       write(*,*) '  Time final      = ', t_tot(10)
       if (self%first_call) then
          write(*,*) '  Time total      = ', t6-t5, &
               & ', accept rate = ', real(naccept,sp) / ntot
       else
          write(*,*) '  Time total      = ', t6-t5, sum(t_tot(1:18))
       end if
    end if


    ! Clean up temporary arrays
    deallocate(A_abscal, b_abscal, chisq_S)
    if (allocated(A_map)) deallocate(A_map, b_map)
    if (sA_map%init)  call dealloc_shared_2d_dp(sA_map)
    if (sb_map%init)  call dealloc_shared_3d_dp(sb_map)
    if (sb_mono%init) call dealloc_shared_3d_dp(sb_mono)
    if (allocated(b_mono)) deallocate(b_mono)
    if (allocated(sys_mono)) deallocate(sys_mono)
    if (allocated(slist)) deallocate(slist)

    if (allocated(outmaps)) then
       do i = 1, nout
          call outmaps(i)%p%dealloc
       end do
       deallocate(outmaps)
    end if

!    if (detmask%init)    call dealloc_shared_2d_int(detmask)
    if (sprocmask%init)  call dealloc_shared_1d_int(sprocmask)
    if (sprocmask2%init) call dealloc_shared_1d_int(sprocmask2)
    do j = 1, ndelta
       do i = 0, self%ndet
          if (smap_sky(i,j)%init) call dealloc_shared_2d_sp(smap_sky(i,j))
       end do
    end do
    deallocate(smap_sky)

    if (correct_sl) then
       do i = 1, self%ndet
          call self%slconv(i)%p%dealloc()
       end do
    end if

    call int2string(iter, ctext)
    call update_status(status, "tod_end"//ctext)

    ! Parameter to check if this is first time routine has been 
    self%first_call = .false.

  end subroutine process_LFI_tod


  !**************************************************
  !             Sub-process routines
  !**************************************************
  subroutine decompress_pointing_and_flags(self, scan, det, pix, psi, flag)
    implicit none
    class(comm_LFI_tod),                intent(in)  :: self
    integer(i4b),                       intent(in)  :: scan, det
    integer(i4b),        dimension(:),  intent(out) :: pix, psi, flag

    call huffman_decode2(self%scans(scan)%hkey, self%scans(scan)%d(det)%pix,  pix)
    call huffman_decode2(self%scans(scan)%hkey, self%scans(scan)%d(det)%psi,  psi, imod=self%npsi-1)
    call huffman_decode2(self%scans(scan)%hkey, self%scans(scan)%d(det)%flag, flag)

!!$    if (det == 1) psi = modulo(psi + 30,self%npsi)
!!$    if (det == 2) psi = modulo(psi + 20,self%npsi)
!!$    if (det == 3) psi = modulo(psi - 10,self%npsi)
!!$    if (det == 4) psi = modulo(psi - 15,self%npsi)

!!$    do j = 2, self%scans(scan)%ntod
!!$       pix(j)  = pix(j-1)  + pix(j)
!!$       psi(j)  = psi(j-1)  + psi(j)
!!$       flag(j) = flag(j-1) + flag(j)
!!$    end do
!!$    psi = modulo(psi,4096)

!!$    call int2string(scan,stext)
!!$    call int2string(det,dtext)
!!$    open(58,file='psi'//stext//'_'//dtext//'.dat')
!!$    do j = 1, self%scans(scan)%ntod
!!$       if (pix(j) == 6285034) then
!!$          write(58,*) scan, psi(j), j
!!$       end if
!!$    end do
!!$    close(58)

  end subroutine decompress_pointing_and_flags

  ! Sky signal template
  subroutine project_sky(self, map, pix, psi, flag, pmask, scan_id, &
       & s_sky, tmask, s_bp)
    implicit none
    class(comm_LFI_tod),                    intent(in)  :: self
    integer(i4b),        dimension(0:),     intent(in)  :: pmask
    type(shared_2d_sp),  dimension(0:),     intent(in)  :: map
    integer(i4b),        dimension(:,:),    intent(in)  :: pix, psi
    integer(i4b),        dimension(:,:),    intent(in)  :: flag
    integer(i4b),                           intent(in)  :: scan_id
    real(sp),            dimension(:,:),    intent(out) :: s_sky, tmask
    real(sp),            dimension(:,:),    intent(out), optional :: s_bp

    integer(i4b) :: i, det
    real(sp)     :: s

    ! s = T + Q * cos(2 * psi) + U * sin(2 * psi)
    ! T - temperature; Q, U - Stoke's parameters
    do det = 1, self%ndet
       if (.not. self%scans(scan_id)%d(det)%accept) cycle
       do i = 1, self%scans(scan_id)%ntod
          s_sky(i,det) = map(det)%a(1,pix(i,det)+1) + &
                       & map(det)%a(2,pix(i,det)+1) * self%cos2psi(psi(i,det)) + &
                       & map(det)%a(3,pix(i,det)+1) * self%sin2psi(psi(i,det))
!          if (s_sky(i,det) /= s_sky(i,det)) then
!             write(*,*) det, i, map(det)%a(:,pix(i,det)+1), self%cos2psi(psi(i,det)), self%sin2psi(psi(i,det))
!             stop
!          end if

          tmask(i,det) = pmask(pix(i,det)) 
          if (iand(flag(i,det),self%flag0) .ne. 0) tmask(i,det) = 0.
       end do
    end do

    if (present(s_bp)) then
       do det = 1, self%ndet
          if (.not. self%scans(scan_id)%d(det)%accept) cycle
          do i = 1, self%scans(scan_id)%ntod
             s =    map(0)%a(1,pix(i,det)+1) + &
                  & map(0)%a(2,pix(i,det)+1) * self%cos2psi(psi(i,det)) + &
                  & map(0)%a(3,pix(i,det)+1) * self%sin2psi(psi(i,det))
             s_bp(i,det)  = s_sky(i,det) - s
          end do
       end do
    end if

  end subroutine project_sky


  ! Compute map with white noise assumption from correlated noise 
  ! corrected and calibrated data, d' = (d-n_corr-n_temp)/gain 
  subroutine compute_orbital_dipole(self, ind, pix, s_orb)
    implicit none
    class(comm_LFI_tod),                 intent(in)  :: self
    integer(i4b),                        intent(in)  :: ind !scan nr/index
    integer(i4b),        dimension(:,:), intent(in)  :: pix
    real(sp),            dimension(:,:), intent(out) :: s_orb
    real(dp)             :: b_dot
    integer(i4b)         :: i, j
    !real(dp)             :: x, T_0, q, pix_dir(3), b
    !real(dp), parameter  :: h = 6.62607015d-34   ! Planck's constant [Js]

    !T_0 = T_CMB*k_b/h !T_0 = T_CMB frequency
    !x = freq * 1.d9 / (2.d0*T_0) !freq is the center bandpass frequancy of the detector
    !q = x * (exp(2.d0*x)+1) / (exp(2.d0*x)-1) !frequency dependency of the quadrupole
    !b = sqrt(sum(self%scans(ind)%v_sun**2))/c !beta for the given scan

    do i = 1,self%ndet
       if (.not. self%scans(ind)%d(i)%accept) cycle
       do j=1,self%scans(ind)%ntod !length of the tod
          b_dot = dot_product(self%scans(ind)%v_sun, self%pix2vec(:,pix(j,i)))/c
          s_orb(j,i) = real(T_CMB  * b_dot,sp) !* self%mb_eff(i) !only dipole, 1.d6 to make it uK, as [T_CMB] = K
          !s_orb(j,i) = T_CMB  * 1.d6 * b_dot !only dipole, 1.d6 to make it uK, as [T_CMB] = K
          !s_orb(j,i) = T_CMB * 1.d6 * (b_dot + q*b_dot**2) ! with quadrupole
          !s_orb(j,i) = T_CMB * 1.d6 * (b_dot + q*((b_dot**2) - (1.d0/3.d0)*(b**2))) ! net zero monopole
       end do
   end do

  end subroutine compute_orbital_dipole

!   ! Compute correlated noise term, n_corr
!   ! TODO: Add fluctuation if operation == sample
!   subroutine sample_n_corr(self, handle, scan, mask, s_sub, n_corr)
!     implicit none
!     class(comm_LFI_tod),               intent(in)     :: self
!     type(planck_rng),                  intent(inout)  :: handle
!     integer(i4b),                      intent(in)     :: scan
!     real(sp),          dimension(:,:), intent(in)     :: mask, s_sub
!     real(sp),          dimension(:,:), intent(out)    :: n_corr
!     integer(i4b) :: i, j, l, n, m, nomp, ntod, ndet, err, omp_get_max_threads
!     integer(i4b) :: meanrange, start, last  !, nfft, nbuff
!     integer*8    :: plan_fwd, plan_back
!     logical(lgt) :: recompute, use_binned_psd
!     real(sp)     :: sigma_0, alpha, nu_knee,  samprate, gain, mean, noise, signal
!     !real(dp)     :: A(2,2), b(2), x(2)
!     real(dp)     :: nu, power
!     real(sp),     allocatable, dimension(:) :: dt
!     complex(spc), allocatable, dimension(:) :: dv
!     real(sp),     allocatable, dimension(:) :: d_prime
    
!     ntod = self%scans(scan)%ntod
!     ndet = self%ndet
!     nomp = omp_get_max_threads()
    
!     use_binned_psd = .false. !.true.
!     meanrange = 40
    
!     !nfft = get_closest_fft_magic_number(ceiling(ntod * 1.10d0))
    
!     n = ntod + 1
!     !n = nfft / 2 + 1

!     call sfftw_init_threads(err)
!     call sfftw_plan_with_nthreads(nomp)

!     allocate(dt(2*ntod), dv(0:n-1))
!     call sfftw_plan_dft_r2c_1d(plan_fwd,  2*ntod, dt, dv, fftw_estimate + fftw_unaligned)
!     call sfftw_plan_dft_c2r_1d(plan_back, 2*ntod, dv, dt, fftw_estimate + fftw_unaligned)
!     deallocate(dt, dv)
!     ! allocate(dt(nfft), dv(0:n-1))
!     ! call sfftw_plan_dft_r2c_1d(plan_fwd,  nfft, dt, dv, fftw_estimate + fftw_unaligned)
!     ! call sfftw_plan_dft_c2r_1d(plan_back, nfft, dv, dt, fftw_estimate + fftw_unaligned)
!     ! deallocate(dt, dv)
!     !$OMP PARALLEL PRIVATE(i,j,l,dt,dv,nu,sigma_0,alpha,nu_knee,d_prime,start,last)
!     allocate(dt(2*ntod), dv(0:n-1))
!     !allocate(dt(nfft), dv(0:n-1))
!     allocate(d_prime(ntod))
!     !allocate(diff(ntod+1))
!     !diff = 0.d0
!     !$OMP DO SCHEDULE(guided)
!     do i = 1, ndet
!        if (.not. self%scans(scan)%d(i)%accept) cycle
!        gain = self%scans(scan)%d(i)%gain  ! Gain in V / K
!        d_prime(:) = self%scans(scan)%d(i)%tod(:) - S_sub(:,i) * gain
       
       
<<<<<<< HEAD
       ! if (i == 4 .and. scan == 1) then
       !    open(23, file="d_prime1.unf", form="unformatted")
       !    write(23) d_prime
       !    close(23)
       ! end if

       sigma_0 = self%scans(scan)%d(i)%sigma0
       do j = 1,ntod
          if (mask(j,i) == 0.) then
             recompute = .true.
             start = max(j - meanrange, 1)
             last = min(j + meanrange, ntod)
             if (j > 1) then
                if (sum(mask(start:last, i)) < 5) recompute = .false.
             end if 

             if (recompute) then
                m = 1
                start = max(j - meanrange, 1)
                last = min(j + meanrange, ntod)
                do while (sum(mask(start:last, i)) < 2) 
                   ! Widen the search for unmasked pixels
                   m = m * 2
                   start = max(j - meanrange * m, 1)
                   last = min(j + meanrange * m, ntod)
                   if (meanrange * m > ntod) then
                      !write(*,*) "Entire scan masked (this should not happen), see sample_n_corr", ntod, i, j, m
                      start = 1
                      last = ntod
                      exit
                   end if
                end do
                if (sum(mask(start:last, i)) > 0) then
                   mean = sum(d_prime(start:last) * mask(start:last, i)) / sum(mask(start:last, i))
                else
                   mean = 0.
                end if
             end if
          ! if (mask(j,i) == 0.) then
          !    recompute = .true.
          !    if (j > 1) then
          !       if (mask(j-1,i) == 0.) recompute = .false.
          !    end if

             if (abs(d_prime(j) - mean) > 0.d0 * sigma_0) then 
                d_prime(j) = mean
             end if
          end if
       end do
=======
!        ! if (i == 4 .and. scan == 1) then
!        !    open(23, file="d_prime1.unf", form="unformatted")
!        !    write(23) d_prime
!        !    close(23)
!        ! end if


!        sigma_0 = self%scans(scan)%d(i)%sigma0
!        do j = 1,ntod
!           if (mask(j,i) == 0.) then
!              recompute = .true.
!              start = max(j - meanrange, 1)
!              last = min(j + meanrange, ntod)
!              if (j > 1) then
!                 if (sum(mask(start:last, i)) < 5) recompute = .false.
!              end if 

!              if (recompute) then
!                 m = 1
!                 start = max(j - meanrange, 1)
!                 last = min(j + meanrange, ntod)
!                 do while (sum(mask(start:last, i)) < 2) 
!                    ! Widen the search for unmasked pixels
!                    m = m * 2
!                    start = max(j - meanrange * m, 1)
!                    last = min(j + meanrange * m, ntod)
!                    if (meanrange * m > ntod) then
!                       !write(*,*) "Entire scan masked (this should not happen), see sample_n_corr", ntod, i, j, m
!                       start = 1
!                       last = ntod
!                       exit
!                    end if
!                 end do
!                 if (sum(mask(start:last, i)) > 0) then
!                    mean = sum(d_prime(start:last) * mask(start:last, i)) / sum(mask(start:last, i))
!                 else
!                    mean = 0.
!                 end if
!              end if
!           ! if (mask(j,i) == 0.) then
!           !    recompute = .true.
!           !    if (j > 1) then
!           !       if (mask(j-1,i) == 0.) recompute = .false.
!           !    end if

!              if (abs(d_prime(j) - mean) > 0.d0 * sigma_0) then 
!                 d_prime(j) = mean
!              end if
!           end if
!        end do
>>>>>>> f166a956
       
!        ! if (i == 4 .and. scan == 1) then
!        !    open(23, file="d_prime2.unf", form="unformatted")
!        !    write(23) d_prime
!        !    close(23)
!        ! end if


!        dt(1:ntod)           = d_prime(:)
!        dt(2*ntod:ntod+1:-1) = dt(1:ntod)
!        ! nbuff = nfft - ntod
!        ! do j=1, nbuff
!        !    dt(ntod+j) = d_prime(ntod) + (d_prime(1) - d_prime(ntod)) * (j-1) / (nbuff - 1)
!        ! end do
  
!        call sfftw_execute_dft_r2c(plan_fwd, dt, dv)
!        samprate = self%samprate
!        sigma_0  = self%scans(scan)%d(i)%sigma0
!        alpha    = self%scans(scan)%d(i)%alpha
!        nu_knee  = self%scans(scan)%d(i)%fknee
!        noise = 2.0 * ntod * sigma_0 ** 2
!        !noise = nfft * sigma_0 ** 2
!        ! if ((scan == 1) .and. (i == 1)) then
!        !    write(*,*) "sigma, alpha, nu_knee, ntod", sigma_0, alpha, nu_knee, ntod
!        ! end if
!        if (trim(self%operation) == "sample") then
!           dv(0)    = dv(0) + sqrt(noise) * rand_gauss(handle)  ! is this correct?
!        end if
       
!        ! if ((i == 1) .and. (self.scanid(scan) == 100)) open(65,file='ps_n.dat') 
!        ! if ((i == 1) .and. (self.scanid(scan) == 100)) open(66,file='ps_n_after.dat') 

!        do l = 1, n-1                                                      
!           nu = l*(samprate/2)/(n-1)
! !!$          if (abs(nu-1.d0/60.d0)*60.d0 < 0.001d0) then
! !!$             dv(l) = 0.d0 ! Dont include scan frequency; replace with better solution
! !!$          end if
!           if ((use_binned_psd) .and. &
!                & (allocated(self%scans(scan)%d(i)%log_n_psd))) then
!              power = splint(self%scans(scan)%d(i)%log_nu, &
!                   self%scans(scan)%d(i)%log_n_psd, &
!                   self%scans(scan)%d(i)%log_n_psd2, &
!                   log(nu))
!              !signal = max(exp(power) - noise, noise)
!              !signal = max(exp(power) * nfft / (2.d0 * ntod) - noise, noise)
!              !signal = exp(power) * nfft / (2.d0 * ntod)
!              signal = exp(power)
       
!        !      write(*,*) signal, noise * (nu/(nu_knee))**(alpha), nu, noise, sigma_0
!           else
!              !noise = 0.0113d0
!              signal = noise * (nu/(nu_knee))**(alpha)
!           end if
!           ! if ((i == 1) .and. (self.scanid(scan) == 100)) write(65,'(8(E15.6E3))') signal, noise, nu, nu_knee, alpha, sigma_0, abs(dv(l)), ntod*1.d0
!           if (signal <= 0.d0) then
!              dv(l) = 0.
!           else if (trim(self%operation) == "sample") then
!              ! write(*,*) "Sample n_corr"
!              ! dv(l) = (dv(l) + sigma_0 * (rand_gauss(handle)  &
!              !      + sqrt((nu/(nu_knee))**(-alpha)) * rand_gauss(handle)))& 
!              !      * 1.d0/(1.d0 + (nu/(nu_knee))**(-alpha)) 
!              ! dv(l) = (signal * dv(l) + signal * sqrt(noise) * rand_gauss(handle)  &
!              !      +  noise * sqrt(signal) * rand_gauss(handle))& 
!              !      * 1.d0/(signal + noise)
!              dv(l) = (dv(l) + sqrt(noise) &
!                   * cmplx(rand_gauss(handle),rand_gauss(handle)) / sqrt(2.0) &
!                   + noise * sqrt(1.0 / signal) &
!                   * cmplx(rand_gauss(handle),rand_gauss(handle)) / sqrt(2.0))& 
!                   * 1.d0/(1.d0 + noise / signal)
!           else
!              !dv(l) = dv(l) * 1.d0/(1.d0 + (nu/(nu_knee))**(-alpha))
!              !dv(l) = dv(l) * signal/(signal + noise)
!              dv(l) = dv(l) * 1.0/(1.0 + noise/signal)
!           end if
!           ! if ((i == 1) .and. (self.scanid(scan) == 100)) write(66,'(8(E15.6E3))') signal, noise, nu, nu_knee, alpha, sigma_0, abs(dv(l)), nfft*1.d0
!        end do
!        ! if ((i == 1) .and. (self.scanid(scan) == 100)) close(65)
!        ! if ((i == 1) .and. (self.scanid(scan) == 100)) close(66)
!        call sfftw_execute_dft_c2r(plan_back, dv, dt)
!        dt          = dt / (2*ntod)
!        !dt          = dt / nfft
!        n_corr(:,i) = dt(1:ntod) 

!        ! Project out any sky correlated component
! !!$       A(1,1) = sum(s_sub(:,i)*mask(:,i)*s_sub(:,i))
! !!$       A(1,2) = sum(s_sub(:,i)*mask(:,i)           )
! !!$       A(2,1) = A(1,2)
! !!$       A(2,2) = sum(           mask(:,i)           )
! !!$
! !!$       b(1)   = sum(s_sub(:,i)*mask(:,i)*n_corr(:,i)) 
! !!$       b(2)   = sum(           mask(:,i)*n_corr(:,i))
! !!$       call solve_system_real(A, x, b)
! !!$       n_corr(:,i) = n_corr(:,i) - x(1)*s_sub(:,i)

       
!        !write(*,*) 'a', sum(d_prime-n_corr(:,i))/ntod/gain

!        ! if ((i == 1) .and. (self.scanid(scan) == 100)) then
!        !    open(65,file='ps_ncorr.dat')
!        !    do j = i, ntod
!        !       write(65, '(6(E15.6E3))') n_corr(j,i), s_sub(j,i), mask(j,i), d_prime(j), self%scans(scan)%d(i)%tod(j), self%scans(scan)%d(i)%gain
!        !    end do
!        !    close(65)
!        ! end if

!        ! if (allocated(self%scans(scan)%d(i)%log_n_psd)) stop

!        ! if (i == 1 .and. scan == 1) then
!        !    open(23, file="d_prime.unf", form="unformatted")
!        !    write(23) d_prime
!        !    close(23)
!        ! end if


! !!$       if (self%myid == 0 .and. i == 2 .and. scan == 2 .and. .false.) then
! !!$          open(58,file='tod.dat')
! !!$          do j = 1, ntod
! !!$             write(58,*) j, d_prime(j), n_corr(j,i)
! !!$          end do
! !!$          close(58)
! !!$       end if

!     end do
!     !$OMP END DO                                                          
!     deallocate(dt, dv)
!     deallocate(d_prime)
!     !deallocate(diff)
!     !$OMP END PARALLEL

!     call sfftw_destroy_plan(plan_fwd)                                           
!     call sfftw_destroy_plan(plan_back)                                          
  
!   end subroutine sample_n_corr




  ! Compute gain as g = (d-n_corr-n_temp)/(map + dipole_orb), where map contains an 
  ! estimate of the stationary sky
  ! Haavard: Get rid of explicit n_corr, and replace 1/sigma**2 with proper invN multiplication
!  subroutine sample_gain_per_scan(self, handle, det, scan_id, n_corr, mask, s_ref)
!   subroutine calculate_gain_mean_std_per_scan(self, det, scan_id, s_tot, invn, mask)
   subroutine calculate_gain_mean_std_per_scan(self, scan_id, det, s_invN, mask, s_ref, s_tot)
    implicit none
    class(comm_LFI_tod),                intent(inout) :: self
    real(sp),             dimension(:), intent(in)    :: s_invN, mask, s_ref, s_tot
    integer(i4b),                       intent(in)    :: scan_id, det

    real(sp), allocatable, dimension(:) :: residual
    integer(i4b) :: i, ext(2)

!    allocate(residual(size(stot_invN)))
      !g_old = self%scans(scan_id)%d(det)%gain 

!   residual = (self%scans(scan_id)%d(det)%tod - (self%gain0(0) + &
!         & self%gain0(det)) * s_tot) * mask

    call self%downsample_tod(s_tot, ext)    
    allocate(residual(ext(1):ext(2)))
    call self%downsample_tod(real(self%scans(scan_id)%d(det)%tod - (self%gain0(0) + &
         & self%gain0(det)) * s_tot,sp), ext, residual, mask)

    ! Get a proper invn multiplication from Haavard's routine here
    self%scans(scan_id)%d(det)%dgain      = 0.
    self%scans(scan_id)%d(det)%gain_sigma = 0.
    !if (self%scanid(scan_id) == 6794 .and. det==2) open(58,file='sum.dat')
    do i = 1, size(s_ref)
       !if (self%scanid(scan_id) == 6794 .and. det==2) write(58,*) i, s_invN(i) * residual(ext(1)+i-1), s_invN(i) * s_ref(i)
       self%scans(scan_id)%d(det)%dgain      = self%scans(scan_id)%d(det)%dgain      + s_invN(i) * residual(ext(1)+i-1)
       self%scans(scan_id)%d(det)%gain_sigma = self%scans(scan_id)%d(det)%gain_sigma + s_invN(i) * s_ref(i)
    end do
    !if (self%scanid(scan_id) == 6794 .and. det==2) close(58)

    !self%scans(scan_id)%d(det)%dgain      = sum(s_invN * residual)
    !self%scans(scan_id)%d(det)%gain_sigma = sum(s_invN * s_ref)
    if (self%scans(scan_id)%d(det)%gain_sigma < 0.d0) then
       write(*,*) 'Warning: Not positive definite invN = ', self%scanid(scan_id), det, self%scans(scan_id)%d(det)%gain_sigma
    end if


    if (.false. .and. self%scanid(scan_id) == 6794 .and. det==2) then
       write(*,*) 'gain_6794_g0   = ', self%gain0(0) + self%gain0(det), self%gain0(0), self%gain0(det)
       write(*,*) 'gain_6794_gtot = ', self%gain0(0) + self%gain0(det) + self%scans(scan_id)%d(det)%dgain/self%scans(scan_id)%d(det)%gain_sigma
       write(*,*) 'gain_6794_len  = ', size(residual), size(s_ref), size(s_invN)
       write(*,*) 'gain_6794_ext  = ', ext
       write(*,*) 'gain_6794_sum1 = ', self%scans(scan_id)%d(det)%dgain
       write(*,*) 'gain_6794_sum2 = ', self%scans(scan_id)%d(det)%gain_sigma
       write(*,*) 'gain_6794_2    = ', self%scans(scan_id)%d(det)%dgain/self%scans(scan_id)%d(det)%gain_sigma
       open(58,file='gainfit.dat')
       do i = 1, size(s_ref)
          write(58,*) i, residual(ext(1)+i-1)
       end do
       write(58,*)
       do i = 1, size(s_ref)
          write(58,*) i, s_ref(i)
       end do
       write(58,*)
       do i = 1, size(s_ref)
          write(58,*) i, s_invN(i)
       end do
       write(58,*)
       do i = 1, size(s_tot)
          write(58,*) i, s_tot(i)
       end do
       write(58,*)
       do i = 1, size(s_tot)
          write(58,*) i, self%scans(scan_id)%d(det)%tod(i)
       end do
       close(58)
    end if


!    self%scans(scan_id)%d(det)%dgain      = sum(stot_invN * residual)
!    self%scans(scan_id)%d(det)%gain_sigma = sum(stot_invN * s_tot)
!    if (self%scans(scan_id)%d(det)%gain_sigma < 0) then
!       write(*,*) 's', sum(mask * stot_invN * s_tot), sum(stot_invN * s_tot)
!    end if

!!$    if (self%scans(scan_id)%d(det)%dgain/self%scans(scan_id)%d(det)%gain_sigma > 5.) then
!!$       open(58, file='tod.dat')
!!$       do i = p, q
!!$          if (mask(i) > 0.5) write(58,*) i, residual(i), s_tot(i)*0.001 
!!$       end do
!!$       close(58)
!!$       stop
!!$    end if

    !write(*,*) det, scan_id, real(self%scans(scan_id)%d(det)%dgain/self%scans(scan_id)%d(det)%gain_sigma,sp), real(self%gain0(0),sp), real(self%gain0(det),sp), real(g_old,sp)


    deallocate(residual)

  end subroutine calculate_gain_mean_std_per_scan


  ! Compute gain as g = (d-n_corr-n_temp)/(map + dipole_orb), where map contains an 
  ! estimate of the stationary sky
  ! Eirik: Update this routine to sample time-dependent gains properly; results should be stored in self%scans(i)%d(j)%gain, with gain0(0) and gain0(i) included
  subroutine sample_smooth_gain(self, handle)
    implicit none
    class(comm_LFI_tod),               intent(inout)  :: self
    type(planck_rng),                  intent(inout)  :: handle

!    real(sp), dimension(:, :) :: inv_gain_covar ! To be replaced by proper matrix, and to be input as an argument
    integer(i4b) :: i, j, k, ndet, nscan_tot, ierr
    integer(i4b) :: currstart, currend, window, i1, i2
    real(dp)     :: mu, denom, sum_inv_sigma_squared, sum_weighted_gain, g_tot, g_curr, sigma_curr
    real(dp), allocatable, dimension(:)     :: lhs, rhs, g_smooth
    real(dp), allocatable, dimension(:,:,:) :: g

    ndet       = self%ndet
    nscan_tot  = self%nscan_tot

    ! Collect all gain estimates on the root processor
    allocate(g(nscan_tot,ndet,2))
    allocate(lhs(nscan_tot), rhs(nscan_tot))
    g = 0.d0
    do j = 1, ndet
       do i = 1, self%nscan
          k        = self%scanid(i)
          if (.not. self%scans(i)%d(j)%accept) cycle
          g(k,j,1) = self%scans(i)%d(j)%dgain
          g(k,j,2) = self%scans(i)%d(j)%gain_sigma
       end do
    end do
    if (self%myid == 0) then
       call mpi_reduce(mpi_in_place, g, size(g), MPI_DOUBLE_PRECISION, MPI_SUM, &
            & 0, self%comm, ierr)
    else
       call mpi_reduce(g,            g, size(g), MPI_DOUBLE_PRECISION, MPI_SUM, &
            & 0, self%comm, ierr)
    end if

    if (self%myid == 0) then
!       nbin = nscan_tot / binsize + 1

!!$       open(58,file='gain.dat', recl=1024)
!!$       do j = 1, ndet
!!$          do k = 1, nscan_tot
!!$             if (g(k,j,2) > 0) then
!!$                write(58,*) j, k, real(g(k,j,1)/g(k,j,2),sp)
!!$             else
!!$                write(58,*) j, k, 0.
!!$             end if
!!$          end do
!!$          write(58,*)
!!$       end do
!!$       close(58)

       do j = 1, ndet
         lhs = 0.d0
         rhs = 0.d0
         k = 0
         do while (k < nscan_tot)
            k         = k + 1
            currstart = k
            !if (g(k, j, 2) <= 0.d0) cycle
            sum_inv_sigma_squared = max(g(k, j, 2),0.d0)
            sum_weighted_gain     = g(k, j, 1) !/ g(k, j, 2)
            g_curr                = 0.d0
            sigma_curr            = 1.d0
            !do while (sqrt(sum_inv_sigma_squared) < 10000. .and. k < nscan_tot)
            do while (g_curr / sigma_curr < 1000.d0 .and. k < nscan_tot)
               k = k + 1
               sum_weighted_gain     = sum_weighted_gain     + g(k, j, 1) !/ g(k, j, 2)
               sum_inv_sigma_squared = sum_inv_sigma_squared + max(g(k, j, 2),0.d0)
               if (sum_inv_sigma_squared > 0.d0) then
                  g_curr     = self%gain0(0) + self%gain0(j) + sum_weighted_gain / sum_inv_sigma_squared
                  sigma_curr = 1.d0 / sqrt(sum_inv_sigma_squared)
                  !write(*,*) j, ', S/N = ', real(g_curr/sigma_curr,sp)
               else
                  g_curr     = 0.d0
                  sigma_curr = 1.d0
               end if
            end do
            currend = k
            if (sum_inv_sigma_squared > 0.d0) then
               g_tot = sum_weighted_gain / sum_inv_sigma_squared
               if (trim(self%operation) == 'sample') then
                  ! Add fluctuation term if requested
                  g_tot = g_tot + rand_gauss(handle) / sqrt(sum_inv_sigma_squared)
               end if
            else
               g_tot = 0.d0
            end if
            !write(*,*) currstart, currend, g_tot, 1 / sqrt(sum_inv_sigma_squared)
            !write(*,*) currstart, currend, nscan_tot, g_tot 
            g(currstart:currend, j, 1) = g_tot 
         end do

         ! Doing binning for now, but should use proper covariance sampling
!         do i = 1, nbin
!            b1 = (i-1) * binsize + 1
!            b2 = min(i * binsize, nscan_tot)
!            if (count(g(b1:b2, j, 2) > 0) <= 1) cycle
!            n = 0
!            do k = b1, b2
!               if (g(k,j,2) <= 0.d0) then
!                  g(k,j,1) = 0.d0
!                  cycle
!               end if
!               if (g(k,j,1) == 0) cycle
!               n = n + 1
!               ! To be replaced by proper matrix multiplications
!               lhs(k) = g(k, j, 2)
!   !            rhs(k) = rhs(k) + g(k, j, 1) + sqrt(inv_gain_covar(j, k)) * rand_gauss(handle) + sqrt(g(k, j, 2)) * rand_gauss(handle) this is proper when we have the covariance matrix
!               ! HKE: Disabling fluctuations for now 
!               rhs(k) = g(k, j, 1) !+ sqrt(g(k, j, 2)) * rand_gauss(handle)
!!               g(k, j, 1) = rhs(k) / lhs(k)
!               vals(n) = rhs(k) / lhs(k)
!               if (abs(vals(n)) > 0.05d0) vals(n) = 0.d0
!            end do
!            where (g(b1:b2, j, 2) > 0)
!               g(b1:b2, j, 1) = median(vals(1:n))
!            end where
!         end do

         ! Apply running average smoothing
         allocate(g_smooth(nscan_tot))
         window = 500
         do k = 1, nscan_tot
            i1 = max(k-window,1)
            i2 = min(k+window,nscan_tot)
            g_smooth(k) = sum(g(i1:i2,j,1)) / (i2-i1)
         end do
         g(:,j,1) = g_smooth - mean(g_smooth)
         deallocate(g_smooth)

!!$         mu  = 0.d0
!!$         denom = 0.d0
!!$         do k = 1, nscan_tot
!!$            if (g(k, j, 2) <= 0.d0) cycle
!!$            mu         = mu + g(k, j, 1)! * g(k,j,2)
!!$            denom      = denom + 1.d0! * g(k,j,2)
!!$!            write(*,*) j, k, g(k,j,1), rhs(k)/lhs(k)
!!$         end do
!!$         mu = mu / denom
!!$
!!$         ! Make sure fluctuations sum up to zero
!!$         !write(*,*) 'mu = ', mu
!!$         g(:,j,1) = g(:,j,1) - mu
       end do
    end if

    ! Distribute and update results
    call mpi_bcast(g, size(g),  MPI_DOUBLE_PRECISION, 0, self%comm, ierr)    
    do j = 1, ndet
       do i = 1, self%nscan
          k        = self%scanid(i)
          !if (g(k, j, 2) <= 0.d0) cycle
          self%scans(i)%d(j)%dgain = g(k,j,1)
          self%scans(i)%d(j)%gain  = self%gain0(0) + self%gain0(j) + g(k,j,1)
          !write(*,*) j, k,  self%scans(i)%d(j)%gain 
       end do
    end do

!!$    call mpi_finalize(ierr)
!!$    stop

    deallocate(g, lhs, rhs)

  end subroutine sample_smooth_gain
  
  ! Haavard: Remove current monopole fit, and replace inv_sigmasq with a proper invN(alpha,fknee) multiplication
!  subroutine accumulate_abscal(self, scan, det, mask, s_sub, &
!       & s_orb, A_abs, b_abs)
   subroutine accumulate_abscal(self, scan, det, mask, s_sub, s_ref, s_invN, A_abs, b_abs)
    implicit none
    class(comm_LFI_tod),             intent(in)     :: self
    integer(i4b),                    intent(in)     :: scan, det
    real(sp),          dimension(:), intent(in)     :: mask, s_sub, s_ref
    real(sp),          dimension(:), intent(in)     :: s_invN
    real(dp),                        intent(inout)  :: A_abs, b_abs

    real(sp), allocatable, dimension(:)     :: residual
    real(dp)     :: A, b
    integer(i4b) :: ext(2)

!    p = 5000 ! Buffer width
!    q = size(mask)-p
    call self%downsample_tod(s_sub, ext)    
    allocate(residual(ext(1):ext(2)))
    call self%downsample_tod(self%scans(scan)%d(det)%tod-s_sub, &
         & ext, residual, mask)

    A = sum(s_invN * s_ref)
    b = sum(s_invN * residual)
    !write(*,*) sum(abs(s_sub)), sum(abs(self%scans(scan)%d(det)%tod))

    !if (det == 1) write(*,*) self%scanid(scan), b/A, '  # absgain', real(A,sp), real(b,sp)

    A_abs = A_abs + A
    b_abs = b_abs + b
    deallocate(residual)

  end subroutine accumulate_abscal

  ! Sample absolute gain from orbital dipole alone 
  subroutine sample_abscal_from_orbital(self, handle, A_abs, b_abs)
    implicit none
    class(comm_LFI_tod),               intent(inout)  :: self
    type(planck_rng),                  intent(inout)  :: handle
    real(dp),            dimension(:), intent(in)     :: A_abs, b_abs

    integer(i4b) :: i, j, ierr
    real(dp), allocatable, dimension(:) :: A, b

    ! Collect contributions from all cores
    allocate(A(self%ndet), b(self%ndet))
    call mpi_reduce(A_abs, A, self%ndet, MPI_DOUBLE_PRECISION, MPI_SUM, 0,&
         & self%info%comm, ierr)
    call mpi_reduce(b_abs, b, self%ndet, MPI_DOUBLE_PRECISION, MPI_SUM, 0,&
         & self%info%comm, ierr)

    ! Compute gain update and distribute to all cores
    if (self%myid == 0) then
       self%gain0(0) = sum(b)/sum(A)
       if (trim(self%operation) == 'sample') then
          ! Add fluctuation term if requested
          self%gain0(0) = self%gain0(0) + 1.d0/sqrt(sum(A)) * rand_gauss(handle)
       end if
       write(*,*) 'abscal = ', self%gain0(0)
    end if
    call mpi_bcast(self%gain0(0), self%ndet,  MPI_DOUBLE_PRECISION, 0, &
         & self%info%comm, ierr)

    do j = 1, self%nscan
       do i = 1, self%ndet
          self%scans(j)%d(i)%gain = self%gain0(0) + self%gain0(i) + self%scans(j)%d(i)%dgain 
       end do
    end do

!!$    call mpi_finalize(ierr)
!!$    stop

    deallocate(A, b)

  end subroutine sample_abscal_from_orbital

  ! Sample absolute gain from orbital dipole alone 
  ! Eirik: Change this routine to sample the constant offset per radiometer; put the result in self%gain0(i)
  subroutine sample_relcal(self, handle, A_abs, b_abs)
    implicit none
    class(comm_LFI_tod),               intent(inout)  :: self
    type(planck_rng),                  intent(inout)  :: handle
    real(dp),            dimension(:), intent(in)     :: A_abs, b_abs

    integer(i4b) :: i, j, ierr
    real(dp), allocatable, dimension(:) :: A, b, rhs, x
    real(dp), allocatable, dimension(:, :) :: coeff_matrix

    ! Collect contributions from all cores
    allocate(A(self%ndet), b(self%ndet), rhs(self%ndet+1), x(self%ndet+1))
    allocate(coeff_matrix(self%ndet+1, self%ndet+1))
    call mpi_reduce(A_abs, A, self%ndet, MPI_DOUBLE_PRECISION, MPI_SUM, 0,&
         & self%info%comm, ierr)
    call mpi_reduce(b_abs, b, self%ndet, MPI_DOUBLE_PRECISION, MPI_SUM, 0,&
         & self%info%comm, ierr)

    coeff_matrix = 0.d0
    rhs = 0.d0
    if (self%myid == 0) then
       do j = 1, self%ndet
         coeff_matrix(j, j) = A(j)
         rhs(j) = b(j) + sqrt(A(j)) * rand_gauss(handle)
         coeff_matrix(j, self%ndet+1) = 0.5d0
         coeff_matrix(self%ndet+1, j) = 1
       end do
       coeff_matrix(self%ndet+1, self%ndet+1) = 0.d0
       rhs(self%ndet+1) = 0.d0
       call solve_system_real(coeff_matrix, x, rhs)
       
       write(*,*) 'relcal = ', real(x,sp)
    end if
    call mpi_bcast(x, self%ndet+1, MPI_DOUBLE_PRECISION, 0, &
       & self%info%comm, ierr)

    self%gain0(1:self%ndet) = x(1:self%ndet)
    deallocate(coeff_matrix, rhs, A, b, x)

    do j = 1, self%nscan
       do i = 1, self%ndet
          self%scans(j)%d(i)%gain = self%gain0(0) + self%gain0(i) + self%scans(j)%d(i)%dgain 
       end do
    end do

  end subroutine sample_relcal
  

  !compute the cleaned TOD from the computed TOD components
!!$  subroutine compute_cleaned_tod(self, ntod, scan_num, s_sub, &
!!$       & n_corr, d_calib)
!!$    implicit none
!!$    class(comm_LFI_tod),               intent(in)    :: self
!!$    integer(i4b),                      intent(in)    :: ntod, scan_num
!!$    real(sp),          dimension(:,:), intent(in)    :: s_sub
!!$    real(sp),          dimension(:,:), intent(in)    :: n_corr
!!$    real(sp),          dimension(:,:), intent(out)   :: d_calib
!!$
!!$    integer(i4b) :: i
!!$
!!$    !cleaned calibrated data = (rawTOD - corrNoise)/gain - orbitalDipole - sideLobes
!!$    do i=1, self%ndet
!!$       if (.not. self%scans(scan_num)%d(i)%accept) cycle
!!$      d_calib(:,i) = (self%scans(scan_num)%d(i)%tod - n_corr(:,i)) / &
!!$           & self%scans(scan_num)%d(i)%gain - s_sub(:,i)
!!$    end do
!!$  end subroutine compute_cleaned_tod


  ! Compute chisquare
  subroutine compute_chisq(self, scan, det, mask, s_sky, s_spur, &
       & n_corr, s_prop)
    implicit none
    class(comm_LFI_tod),             intent(inout)  :: self
    integer(i4b),                    intent(in)     :: scan, det
    real(sp),          dimension(:), intent(in)     :: mask, s_sky, s_spur
    real(sp),          dimension(:), intent(in)     :: n_corr
    real(sp),          dimension(:), intent(in), optional :: s_prop

    real(dp)     :: chisq, chisq_prop, d0, g
    integer(i4b) :: i, n

    chisq       = 0.d0
    chisq_prop  = 0.d0
    n           = 0
    g           = self%scans(scan)%d(det)%gain 
    do i = 1, self%scans(scan)%ntod
       if (mask(i) < 0.5) cycle 
       n     = n+1
       d0    = self%scans(scan)%d(det)%tod(i) - &
            & (g * s_spur(i) + n_corr(i))
       chisq = chisq + (d0 - g * s_sky(i))**2 
       if (present(s_prop)) then
          chisq_prop = chisq_prop + (d0 - g * s_prop(i))**2 
       end if
    end do

    if (self%scans(scan)%d(det)%sigma0 <= 0.d0) then
       if (present(s_prop)) then
          self%scans(scan)%d(det)%chisq_masked = 1e4
          self%scans(scan)%d(det)%chisq_prop   = 1e4
       else
          self%scans(scan)%d(det)%chisq        = 1e4
       end if

    else
       chisq      = chisq      / self%scans(scan)%d(det)%sigma0**2

       if (present(s_prop)) then
          chisq_prop = chisq_prop / self%scans(scan)%d(det)%sigma0**2
          self%scans(scan)%d(det)%chisq_masked = chisq
          self%scans(scan)%d(det)%chisq_prop   = chisq_prop
       else
          self%scans(scan)%d(det)%chisq        = (chisq - n) / sqrt(2.d0*n)
       end if
    end if
    ! write(*,*) "chi2 :  ", scan, det, self%scanid(scan), &
    !      & self%scans(scan)%d(det)%chisq, self%scans(scan)%d(det)%sigma0
    !if(self%scans(scan)%d(det)%chisq > 2000.d0 .or. isNaN(self%scans(scan)%d(det)%chisq)) then
      !write(*,*) "chisq", scan, det, sum(mask), sum(s_sky), sum(s_sl), sum(s_orb), sum(n_corr)
    !end if
    
  end subroutine compute_chisq
  
!   subroutine linspace(from, to, array)  ! Hat tip: https://stackoverflow.com/a/57211848/5238625
!     implicit none
!     real(dp), intent(in) :: from, to
!     real(dp), intent(out) :: array(:)
!     real(dp) :: range
!     integer :: n, i
!     n = size(array)
!     range = to - from

!     if (n == 0) return

!     if (n == 1) then
!        array(1) = from
!        return
!     end if


!     do i=1, n
!        array(i) = from + range * (i - 1) / (n - 1)
!     end do
!   end subroutine linspace

!   ! Sample noise psd
!   ! TODO: Add fluctuation term if operation == sample
!   subroutine sample_noise_psd(self, handle, scan, mask, s_tot, n_corr)
!     implicit none
!     class(comm_LFI_tod),             intent(inout)  :: self
!     type(planck_rng),                intent(inout)  :: handle
!     integer(i4b),                    intent(in)     :: scan
!     real(sp),        dimension(:,:), intent(in)     :: mask, s_tot, n_corr
    
!     integer*8    :: plan_fwd
!     integer(i4b) :: i, j, n, n_bins, l, nomp, omp_get_max_threads, err, ntod 
!     integer(i4b) :: ndet
!     real(dp)     :: s, res, log_nu, samprate, gain, dlog_nu, nu
    
!     real(sp),     allocatable, dimension(:) :: dt
!     complex(spc), allocatable, dimension(:) :: dv
!     real(sp),     allocatable, dimension(:) :: d_prime
!     real(dp),     allocatable, dimension(:) :: log_nu_bin_edges, psd, nu_sum
!     integer(i4b), allocatable, dimension(:) :: n_modes
    
!     ntod = self%scans(scan)%ntod
!     ndet = self%ndet
!     nomp = omp_get_max_threads()
    

!     ! compute sigma_0 the old way
!     do i = 1, ndet
!        if (.not. self%scans(scan)%d(i)%accept) cycle
    
!        s = 0.d0
!        n = 0

!        do j = 1, self%scans(scan)%ntod-1
!           if (any(mask(j:j+1,i) < 0.5)) cycle
!           res = (self%scans(scan)%d(i)%tod(j) - &
!                & (self%scans(scan)%d(i)%gain * s_tot(j,i) + &
!                & n_corr(j,i)) - &
!                & (self%scans(scan)%d(i)%tod(j+1) - &
!                & (self%scans(scan)%d(i)%gain * s_tot(j+1,i) + &
!                & n_corr(j+1,i))))/sqrt(2.)
!           s = s + res**2
!           n = n + 1
!        end do
!        ! if ((i == 1) .and. (scan == 1)) then
!        !    write(*,*) "sigma0: ", sqrt(s/(n-1))
!        ! end if
!        if (n > 100) self%scans(scan)%d(i)%sigma0 = sqrt(s/(n-1))
!     end do

!     return
    
!     n = ntod + 1
!     n_bins = 20

!     call sfftw_init_threads(err)
!     call sfftw_plan_with_nthreads(nomp)

!     allocate(dt(2*ntod), dv(0:n-1))
!     call sfftw_plan_dft_r2c_1d(plan_fwd,  2*ntod, dt, dv, fftw_estimate + fftw_unaligned)
!     deallocate(dt, dv)
    
!     do i = 1, ndet
!        if (.not. allocated(self%scans(scan)%d(i)%log_n_psd)) allocate(self%scans(scan)%d(i)%log_n_psd(n_bins))
!        if (.not. allocated(self%scans(scan)%d(i)%log_nu)) allocate(self%scans(scan)%d(i)%log_nu(n_bins))
!        if (.not. allocated(self%scans(scan)%d(i)%log_n_psd2)) allocate(self%scans(scan)%d(i)%log_n_psd2(n_bins))
!     end do
    
!     !$OMP PARALLEL PRIVATE(i,l,j,dt,dv,nu,log_nu,d_prime,log_nu_bin_edges,n_modes,psd,nu_sum,gain,dlog_nu)
!     allocate(dt(2*ntod), dv(0:n-1))
!     allocate(d_prime(ntod))
    
!     allocate(log_nu_bin_edges(n_bins + 1))
!     allocate(n_modes(n_bins))
!     allocate(psd(n_bins))
!     allocate(nu_sum(n_bins))
!     !$OMP DO SCHEDULE(guided)
!     do i = 1, ndet
!        if (.not. self%scans(scan)%d(i)%accept) cycle
    
!        !gain = self%scans(scan)%d(i)%gain
!        !d_prime(:) = self%scans(scan)%d(i)%tod(:) - s_tot(:, i) * gain
!        dt(1:ntod) = n_corr(:,i)
!        ! do j = 1, ntod
!        !    if (mask(j,i) == 0.) then
!        !       dt(j) = n_corr(j,i) + rand_gauss(handle) * self%scans(scan)%d(i)%sigma0

!        !    else
!        !       dt(j) = d_prime(j)
!        !    end if
!        ! end do
!        !dt(1:ntod)           = d_prime(:)
!        !dt(1:ntod)           = d_prime(:)
!        dt(2*ntod:ntod+1:-1) = dt(1:ntod)

!        ! if ((i == 1) .and. (scan == 1)) then
!        !    open(65,file='ps_dt.dat')
!        !    do j = 1, ntod
!        !       write(65, *) dt(j)
!        !    end do
!        !    close(65)
!        ! end if
              
!        n_modes(:) = 0
!        psd(:) = 0.d0
!        nu_sum(:) = 0.d0
!        samprate = self%samprate
!        call sfftw_execute_dft_r2c(plan_fwd, dt, dv)
!        call linspace(log(1*(samprate/2)/(n-1)),log(samprate/2), log_nu_bin_edges)

!        dlog_nu = log_nu_bin_edges(2) - log_nu_bin_edges(1)
       
!        !if ((i == 1) .and. (scan == 1)) open(65,file='ps.dat') 

!        do l = 1, n-1
!           nu = l*(samprate/2)/(n-1)
!           log_nu = log(nu)
!           j = min(ceiling((log_nu - log_nu_bin_edges(1) + 1d-10) / dlog_nu), n_bins)
!           n_modes(j) = n_modes(j) + 1
!           psd(j) = psd(j) + abs(dv(l)) ** 2
!           nu_sum(j) = nu_sum(j) + nu
!           !if ((i == 1) .and. (scan == 1)) write(65, *) abs(dv(l)) ** 2, log_nu
!        end do
!        !if ((i == 1) .and. (scan == 1)) close(65)
       
!        if (trim(self%operation) == "sample") then
!           ! use abs to prevent rare cases of negative power spectra
!           ! (should have been samples from inverse gamma distribution)
! !          write(*,*) "sampling!!!!!!!"
!           self%scans(scan)%d(i)%log_n_psd(:) =  log(psd(:) / n_modes(:)) ! &
!               ! & * abs(1.d0 + sqrt(2.d0 / n_modes(:)) * rand_gauss(handle))) 
!        else
!           self%scans(scan)%d(i)%log_n_psd(:) = log(psd(:) / n_modes(:))
!        end if
!        self%scans(scan)%d(i)%log_nu(:) = log(nu_sum(:) / n_modes(:)) !log_nu_bin_edges(1:n_bins) + 0.5d0 * dlog_nu
!        !self%scans(scan)%d(i)%log_nu(:) = log_nu_bin_edges(1:n_bins) + 0.5d0 * dlog_nu
!        ! write(*,*) self%scans(scan)%d(i)%log_n_psd
!        ! write(*,*) self%scans(scan)%d(i)%log_nu
!        ! write(*,*) "After"
!        ! if ((i == 1) .and. (scan == 1)) then
!        !    open(65,file='ps_binned.dat')
!        !    do j = 1, n_bins
!        !       write(65, *) self%scans(scan)%d(i)%log_n_psd(j), self%scans(scan)%d(i)%log_nu(j)
!        !    end do
!        !    close(65)
!        ! end if
!        ! self%scans(scan)%d(i)%sigma0 = sqrt(exp(self%scans(scan)%d(i)%log_n_psd(n_bins)))
!        ! if ((i == 1) .and. (scan == 1)) then
!        !    write(*,*) "sigma0: ", self%scans(scan)%d(i)%sigma0
       
!        ! end if
       
!        ! if ((i == 1) .and. (scan == 1)) then
!        !    open(65,file='ps_tod.dat')
!        !    do j = 1, ntod
!        !       write(65, *) n_corr(j,i), self%scans(scan)%d(i)%tod(j), &
!        !            & s_tot(j,i), mask(j,i)
!        !    end do
!        !    close(65)
!        ! end if
!        ! if ((i == 1) .and. (scan == 1)) then
!        !    open(65,file='ps_params.dat')
!        !    write(65, '(4(E15.6E3))') self%scans(scan)%d(i)%gain, self%scans(scan)%d(i)%alpha, &
!        !            & self%scans(scan)%d(i)%sigma0, self%scans(scan)%d(i)%fknee
!        !    close(65)
!        ! end if
!     end do
!     !$OMP END DO
!     deallocate(dt, dv)
!     deallocate(d_prime, psd, n_modes, nu_sum)
!     deallocate(log_nu_bin_edges)
    
!     !$OMP END PARALLEL
    
!     call sfftw_destroy_plan(plan_fwd)
    
!     do i = 1, ndet
!        if (.not. self%scans(scan)%d(i)%accept) cycle
!        ! call spline(self%scans(scan)%d(i)%log_nu,&
!        !      self%scans(scan)%d(i)%log_n_psd,&
!        !      0.d0,0.d0,self%scans(scan)%d(i)%log_n_psd2)
!        call spline(self%scans(scan)%d(i)%log_nu,&
!             self%scans(scan)%d(i)%log_n_psd,&
!             1.d30,1.d30,self%scans(scan)%d(i)%log_n_psd2)
!     end do
       
!   end subroutine sample_noise_psd

  ! Compute map with white noise assumption from correlated noise 
  ! corrected and calibrated data, d' = (d-n_corr-n_temp)/gain 
  subroutine compute_binned_map(self, data, pix, psi, flag, A, b, scan, comp_S, b_mono)
    implicit none
    class(comm_LFI_tod),                      intent(in)    :: self
    integer(i4b),                             intent(in)    :: scan
    real(sp),            dimension(1:,1:,1:),    intent(in)    :: data
    integer(i4b),        dimension(1:,1:),       intent(in)    :: pix, psi, flag
    real(dp),            dimension(1:,1:),    intent(inout) :: A
    real(dp),            dimension(1:,1:,1:), intent(inout) :: b
    real(dp),            dimension(1:,1:,1:),    intent(inout), optional :: b_mono
    logical(lgt),                             intent(in)    :: comp_S

    integer(i4b) :: det, i, t, pix_, off, nout, psi_
    real(dp)     :: inv_sigmasq

    nout        = size(b,dim=1)

    do det = 1, self%ndet
       if (.not. self%scans(scan)%d(det)%accept) cycle
       !write(*,*) self%scanid(scan), det, self%scans(scan)%d(det)%sigma0
       off         = 6 + 4*(det-1)
       inv_sigmasq = (self%scans(scan)%d(det)%gain/self%scans(scan)%d(det)%sigma0)**2
       do t = 1, self%scans(scan)%ntod
          
          if (iand(flag(t,det),self%flag0) .ne. 0) cycle
          
          pix_    = self%pix2ind(pix(t,det))
          psi_    = psi(t,det)
          
          A(1,pix_) = A(1,pix_) + 1.d0                                  * inv_sigmasq
          A(2,pix_) = A(2,pix_) + self%cos2psi(psi_)                    * inv_sigmasq
          A(3,pix_) = A(3,pix_) + self%cos2psi(psi_)**2                 * inv_sigmasq
          A(4,pix_) = A(4,pix_) + self%sin2psi(psi_)                    * inv_sigmasq
          A(5,pix_) = A(5,pix_) + self%cos2psi(psi_)*self%sin2psi(psi_) * inv_sigmasq
          A(6,pix_) = A(6,pix_) + self%sin2psi(psi_)**2                 * inv_sigmasq
          
          do i = 1, nout
             b(i,1,pix_) = b(i,1,pix_) + data(i,t,det)                      * inv_sigmasq
             b(i,2,pix_) = b(i,2,pix_) + data(i,t,det) * self%cos2psi(psi_) * inv_sigmasq
             b(i,3,pix_) = b(i,3,pix_) + data(i,t,det) * self%sin2psi(psi_) * inv_sigmasq
          end do
          
          if (present(b_mono)) then
             b_mono(1,pix_,det) = b_mono(1,pix_,det) +                      inv_sigmasq
             b_mono(2,pix_,det) = b_mono(2,pix_,det) + self%cos2psi(psi_) * inv_sigmasq
             b_mono(3,pix_,det) = b_mono(3,pix_,det) + self%sin2psi(psi_) * inv_sigmasq
          end if
          
          if (comp_S .and. det < self%ndet) then
             A(off+1,pix_) = A(off+1,pix_) + 1.d0               * inv_sigmasq 
             A(off+2,pix_) = A(off+2,pix_) + self%cos2psi(psi_) * inv_sigmasq
             A(off+3,pix_) = A(off+3,pix_) + self%sin2psi(psi_) * inv_sigmasq
             A(off+4,pix_) = A(off+4,pix_) + 1.d0               * inv_sigmasq
             do i = 1, nout
                b(i,det+3,pix_) = b(i,det+3,pix_) + data(i,t,det) * inv_sigmasq 
             end do
          end if
          
       end do
    end do

  end subroutine compute_binned_map


  subroutine finalize_binned_map(self, handle, sA_map, sb_map, rms, outmaps, chisq_S, Sfile, mask, sb_mono, sys_mono, condmap)
    implicit none
    class(comm_LFI_tod),                  intent(in)    :: self
    type(planck_rng),                     intent(inout) :: handle
    type(shared_2d_dp), intent(inout) :: sA_map
    type(shared_3d_dp), intent(inout) :: sb_map
    class(comm_map),                      intent(inout) :: rms
    class(map_ptr),  dimension(1:),       intent(inout), optional :: outmaps
    real(dp),        dimension(1:,1:),    intent(out),   optional :: chisq_S
    character(len=*),                     intent(in),    optional :: Sfile
    integer(i4b),    dimension(0:),       intent(in),    optional :: mask
    type(shared_3d_dp), intent(inout), optional :: sb_mono
    real(dp),        dimension(1:,1:,0:), intent(out),   optional :: sys_mono
    class(comm_map),                      intent(inout), optional :: condmap

    integer(i4b) :: i, j, k, nmaps, ierr, ndet, ncol, n_A, off, ndelta
    integer(i4b) :: det, nout, np0, comm, myid, nprocs
    real(dp), allocatable, dimension(:,:)   :: A_inv
    real(dp), allocatable, dimension(:,:,:) :: b_tot
    real(dp), allocatable, dimension(:)     :: W, eta
    real(dp), allocatable, dimension(:,:)   :: A_tot
    class(comm_mapinfo), pointer :: info 
    class(comm_map), pointer :: smap 

    myid  = self%myid
    nprocs= self%numprocs
    comm  = self%comm
    np0   = self%info%np
    nout  = size(sb_map%a,dim=1)
    nmaps = self%info%nmaps
    ndet  = self%ndet
    if (present(chisq_S)) then
       ndelta = size(chisq_S,2)
       ncol   = nmaps+ndet-1
       n_A    = nmaps*(nmaps+1)/2 + 4*(ndet-1)
    else
       ncol  = nmaps
       n_A   = nmaps*(nmaps+1)/2
    end if

    ! Collect contributions from all nodes
    call update_status(status, "tod_final1")
    call mpi_win_fence(0, sA_map%win, ierr)
    if (sA_map%myid_shared == 0) then
       !call mpi_allreduce_buffer(MPI_SUM, 2, sA_map%comm_inter, ierr, .true., &
       !     & out_dp_2d=sA_map%a)
       call mpi_allreduce(MPI_IN_PLACE, sA_map%a, size(sA_map%a), &
            & MPI_DOUBLE_PRECISION, MPI_SUM, sA_map%comm_inter, ierr)
    end if
    call mpi_win_fence(0, sA_map%win, ierr)
    call mpi_win_fence(0, sb_map%win, ierr)
    if (sb_map%myid_shared == 0) then
       !call mpi_allreduce_buffer(MPI_SUM, 3, sb_map%comm_inter, ierr, .true., &
       !     & out_dp_3d=sb_map%a)
       call mpi_allreduce(MPI_IN_PLACE, sb_map%a, size(sb_map%a), &
            & MPI_DOUBLE_PRECISION, MPI_SUM, sb_map%comm_inter, ierr)
    end if
    call mpi_win_fence(0, sb_map%win, ierr)
    if (present(sb_mono)) then
       call mpi_win_fence(0, sb_mono%win, ierr)
       if (sb_mono%myid_shared == 0) then
          !call mpi_allreduce_buffer(MPI_SUM, 2, sb_mono%comm_inter, ierr, .true., &
          !     & out_dp_3d=sb_mono%a)
          call mpi_allreduce(MPI_IN_PLACE, sb_mono%a, size(sb_mono%a), &
               & MPI_DOUBLE_PRECISION, MPI_SUM, sb_mono%comm_inter, ierr)
       end if
       call mpi_win_fence(0, sb_mono%win, ierr)
    end if

!!$    if (self%myid == 0) then
!!$       do i = 1, size(sA_map%a,2)
!!$          if (any(sA_map%a(:,i) /= 0.d0)) then
!!$             write(*,*) 'pix = ', i-1
!!$             write(*,*) 'A   = ', sA_map%a(:,i)
!!$             write(*,*) 'b   = ', sb_map%a(:,:,i)
!!$          end if
!!$       end do
!!$    end if
!!$    call mpi_finalize(i)
!!$    stop

    allocate(A_tot(n_A,0:np0-1), b_tot(nout,ncol,0:np0-1), W(ncol), eta(nmaps))
    A_tot = sA_map%a(:,self%info%pix+1)
    b_tot = sb_map%a(:,:,self%info%pix+1)
    if (present(sb_mono)) then
       do j = 1, ndet
          sys_mono(:,nmaps+j,:) = sb_mono%a(:,self%info%pix+1,j)
       end do
    end if
    call update_status(status, "tod_final2")


    ! Solve for local map and rms
    if (present(Sfile)) then
       info => comm_mapinfo(self%comm, self%info%nside, 0, ndet-1, .false.)
       smap => comm_map(info)
    end if
    allocate(A_inv(ncol,ncol))
    !if (present(chisq_S)) smap%map = 0.d0
    if (present(chisq_S)) chisq_S = 0.d0
    do i = 0, np0-1
       if (all(b_tot(1,:,i) == 0.d0)) then
          !write(*,*) 'missing pixel',i, self%myid
          if (present(sb_mono)) sys_mono(1:nmaps,1:nmaps,i) = 0.d0
          if (present(Sfile)) smap%map(i,:) = 0.d0
          if (.not. present(chisq_S)) then
             rms%map(i,:) = 0.d0
             if (present(outmaps)) then
                do k = 1, nout
                   outmaps(k)%p%map(i,:) = 0.d0
                end do
             end if
          end if
          cycle
       end if

       A_inv      = 0.d0
       A_inv(1,1) = A_tot(1,i)
       A_inv(2,1) = A_tot(2,i)
       A_inv(1,2) = A_inv(2,1)
       A_inv(2,2) = A_tot(3,i)
       A_inv(3,1) = A_tot(4,i)
       A_inv(1,3) = A_inv(3,1)
       A_inv(3,2) = A_tot(5,i)
       A_inv(2,3) = A_inv(3,2)
       A_inv(3,3) = A_tot(6,i)
       if (present(chisq_S)) then
          do det = 1, ndet-1
             off           = 6 + 4*(det-1)
             A_inv(1,    3+det) = A_tot(off+1,i)
             A_inv(3+det,1    ) = A_inv(1,3+det)
             A_inv(2,    3+det) = A_tot(off+2,i)
             A_inv(3+det,2    ) = A_inv(2,3+det)
             A_inv(3,    3+det) = A_tot(off+3,i)
             A_inv(3+det,3    ) = A_inv(3,3+det)
             A_inv(3+det,3+det) = A_tot(off+4,i)
          end do
       end if

       if (present(condmap)) then
          call get_eigenvalues(A_inv,W)
          if (minval(W) < 0.d0) then
!             if (maxval(W) == 0.d0 .or. minval(W) == 0.d0) then
                write(*,*) 'A_inv: ', A_inv
                write(*,*) 'W', W
!             end if
          end if
          if (minval(W) > 0) then
             condmap%map(i,1) = log10(max(abs(maxval(W)/minval(W)),1.d0))
          else
             condmap%map(i,1) = 30.d0
          end if
       end if
       
       call invert_singular_matrix(A_inv, 1d-12)
       do k = 1, nout
          b_tot(k,1:ncol,i) = matmul(A_inv,b_tot(k,1:ncol,i))
       end do
!!$       if (self%info%pix(i) == 100) then
!!$          write(*,*) 'b', b_tot(:,:,i)
!!$       end if 

       if (present(sb_mono)) sys_mono(1:nmaps,1:nmaps,i) = A_inv(1:nmaps,1:nmaps)
       if (present(Sfile)) then
          do j = 1, ndet-1
             if (A_inv(nmaps+j,nmaps+j) > 0.d0) then
!!$                write(*,*) i, np0
!!$                write(*,*) 'A_inv = ', A_inv(nmaps+j,nmaps+j), j
!!$                write(*,*) 'b_tot = ', b_tot(:,:,i)
!!$                write(*,*) 'A_tot = ', A_tot(:,i)
!!$             end if
                smap%map(i,j) = b_tot(1,nmaps+j,i) / sqrt(A_inv(nmaps+j,nmaps+j))
             else
                smap%map(i,j) = 0.d0
             end if
          end do
       end if
       if (present(chisq_S)) then
          if (mask(self%info%pix(i+1)) == 0) cycle
          do j = 1, ndet-1
             if (A_inv(nmaps+j,nmaps+j) <= 0.d0) cycle
             do k = 1, ndelta
                chisq_S(j,k) = chisq_S(j,k) + b_tot(k,nmaps+j,i)**2 / A_inv(nmaps+j,nmaps+j)
             end do
          end do
       else
          do j = 1, nmaps
             rms%map(i,j) = sqrt(A_inv(j,j))  * 1.d6 ! uK
             if (present(outmaps)) then
                do k = 1, nout
                   outmaps(k)%p%map(i,j) = b_tot(k,j,i) * 1.d6 ! uK
                end do
             end if
!!$             if (trim(self%operation) == 'sample') then
!!$                ! Add random fluctuation
!!$                call compute_hermitian_root(A_inv, 0.5d0)
!!$                do l = 1, nmaps
!!$                   eta(l) = rand_gauss(handle)
!!$                end do
!!$                outmaps(k)%p%map(i,:) = outmaps(k)%p%map(i,:) + matmul(A_inv,eta)
!!$             end if
          end do
       end if
    end do

    if (present(chisq_S)) then
       if (myid == 0) then
          call mpi_reduce(mpi_in_place, chisq_S, size(chisq_S), &
               & MPI_DOUBLE_PRECISION, MPI_SUM, 0, comm, ierr)
       else
          call mpi_reduce(chisq_S,      chisq_S, size(chisq_S), &
               & MPI_DOUBLE_PRECISION, MPI_SUM, 0, comm, ierr)
       end if

       if (present(Sfile)) call smap%writeFITS(trim(Sfile))
    end if

    if (present(Sfile)) call smap%dealloc

    deallocate(A_inv,A_tot,b_tot, W, eta)

  end subroutine finalize_binned_map




!!$  subroutine sample_bp2(self, delta, map_sky, handle, chisq_S)
!!$    implicit none
!!$    class(comm_LFI_tod),               intent(inout)  :: self
!!$    real(dp), dimension(1:,1:),        intent(inout)  :: delta
!!$    real(dp), dimension(0:,1:,0:,1:),  intent(inout)  :: map_sky
!!$    type(planck_rng),                  intent(inout)  :: handle
!!$    real(dp), dimension(1:,1:),        intent(in)     :: chisq_S
!!$
!!$    integer(i4b) :: i, j, ierr
!!$    logical(lgt) :: accept
!!$    real(dp)     :: chisq_prop, chisq_curr, cp, cc, accept_rate
!!$
!!$    do j = 1, self%ndet
!!$       ! Summing chisq for current delta
!!$       chisq_curr = 0.d0
!!$       chisq_prop = 0.d0
!!$       do i = 1, self%nscan ! Sum chisq for all scans
!!$          if (.not. self%scans(i)%d(j)%accept) cycle
!!$          chisq_curr = chisq_curr + self%scans(i)%d(j)%chisq_masked 
!!$          chisq_prop = chisq_prop + self%scans(i)%d(j)%chisq_prop 
!!$       end do
!!$
!!$       call mpi_reduce(chisq_prop, cp, 1, MPI_DOUBLE_PRECISION, MPI_SUM, &
!!$            & 0, self%info%comm, ierr)
!!$       call mpi_reduce(chisq_curr, cc, 1, MPI_DOUBLE_PRECISION, MPI_SUM, &
!!$            & 0, self%info%comm, ierr)
!!$             
!!$       if (self%myid == 0) then
!!$          cp          = cp + chisq_S(j,2) 
!!$          cc          = cc + chisq_S(j,1)
!!$          accept_rate = exp(-0.5d0*(cp-cc))  
!!$          accept = (rand_uni(handle) < accept_rate)
!!$          write(*,*) 'S=',chisq_S(j,:)
!!$          write(*,fmt='(a,i3,a,f16.1,a,f10.1,a,f10.6)') "det = ", j, &
!!$               & ', c0 = ', cc, ', diff = ', cp-cc, ', delta = ', delta(j,1)
!!$       end if
!!$
!!$       ! Broadcast new saved data
!!$       call mpi_bcast(accept, 1,  MPI_LOGICAL, 0, self%info%comm, ierr)
!!$       if (accept) then
!!$          ! Set current to proposal
!!$          map_sky(:,:,j,1) = map_sky(:,:,j,2)
!!$          delta(j,1)       = delta(j,2)
!!$       end if
!!$    end do
!!$
!!$    ! Update mean
!!$    map_sky(:,:,0,:) = map_sky(:,:,1,:)
!!$    do i = 2, self%ndet
!!$       map_sky(:,:,0,:) = map_sky(:,:,0,:) + map_sky(:,:,i,:) 
!!$    end do
!!$    map_sky(:,:,0,:) = map_sky(:,:,0,:)/self%ndet
!!$    
!!$  end subroutine sample_bp2

  subroutine sample_bp(self, iter, delta, smap_sky, handle, chisq_S)
    implicit none
    class(comm_LFI_tod),                      intent(inout)  :: self
    integer(i4b),                             intent(in)     :: iter
    real(dp),            dimension(0:,1:,1:), intent(inout)  :: delta
    type(shared_2d_sp),  dimension(0:,1:),    intent(inout)  :: smap_sky
    type(planck_rng),                         intent(inout)  :: handle
    real(dp),            dimension(1:,1:),    intent(in)     :: chisq_S

    integer(i4b) :: i, k, ierr, ndelta, current
    logical(lgt) :: accept
    real(dp)     :: cp, cc, accept_rate, diff

    if (self%myid == 0) then
       ndelta  = size(chisq_S,2)
       current = 1
       do k = 2, ndelta
          cp          = sum(chisq_S(:,k))
          cc          = sum(chisq_S(:,current))
          diff        = max(cp-cc,0.d0)
          write(*,*) 'diff', diff
          accept_rate = exp(-0.5d0*diff)  
          if (trim(self%operation) == 'optimize') then
             accept = cp <= cc
          else
             accept = (rand_uni(handle) < accept_rate)
          end if
          !write(*,*) k, cp, cc, accept
          if (accept) then
             cc = cp
             current = k
          end if
       end do
!       if (.true. .or. mod(iter,2) == 0) then
!          write(*,fmt='(a,f16.1,a,f10.1,l3)') 'Rel bp c0 = ', cc, &
!               & ', diff = ', sum(chisq_S(:,current))-sum(chisq_S(:,1)), current /= 1
!       else
!          write(*,fmt='(a,f16.1,a,f10.1)') 'Abs bp c0 = ', cc, &
!               & ', diff = ', sum(chisq_S(:,current))-sum(chisq_S(:,1))
!       end if
    end if

    ! Broadcast new saved data
    call mpi_bcast(current, 1,  MPI_INTEGER, 0, self%info%comm, ierr)
    if (current /= 1) then
       ! Set current to proposal
       do i = 0, self%ndet
          if (self%myid_shared == 0) smap_sky(i,1)%a = smap_sky(i,current)%a
       end do
       delta(:,:,1) =  delta(:,:,current)
    end if
    
  end subroutine sample_bp

  function get_total_chisq(self, det)
    implicit none
    class(comm_LFI_tod), intent(in)  :: self
    integer(i4b),        intent(in)  :: det
    real(dp)                         :: get_total_chisq

    integer(i4b) :: i, ierr
    real(dp)     :: chisq, buffer

    chisq = 0.d0
    do i = 1, self%nscan ! Sum chisq for all scans
       if (.not. self%scans(i)%d(det)%accept) cycle
       chisq = chisq + self%scans(i)%d(det)%chisq 
    end do
    call mpi_reduce(chisq, buffer, 1, MPI_DOUBLE_PRECISION, MPI_SUM, &
         & 0, self%info%comm, ierr)

    get_total_chisq = buffer

  end function get_total_chisq


  subroutine sample_mono(self, handle, sys_mono, res, rms, mask)
    implicit none
    class(comm_LFI_tod),                   intent(inout) :: self
    type(planck_rng),                      intent(inout) :: handle
    real(dp),         dimension(1:,1:,0:), intent(in)    :: sys_mono
    class(comm_map),                       intent(in)    :: res, rms, mask

    integer(i4b) :: i, j, k, nstep, nmaps, ndet, ierr
    real(dp)     :: t1, t2, s(3), b(3), alpha, sigma, chisq, chisq0, chisq_prop, naccept
    logical(lgt) :: accept, first_call
    real(dp), allocatable, dimension(:)   :: mono0, mono_prop, mu, eta
    real(dp), allocatable, dimension(:,:) :: samples

    call wall_time(t1)

    first_call = .not. allocated(self%L_prop_mono)
    sigma = 0.03d-6 ! RMS proposal in K
    alpha = 1.2d0   ! Covariance matrix scaling factor
    nmaps = size(sys_mono, dim=1)
    ndet  = size(sys_mono, dim=2)-nmaps
    allocate(mono0(ndet), mono_prop(ndet), eta(ndet), mu(ndet))
 
    ! Initialize monopoles on existing values
    if (self%myid == 0) then
       do j = 1, ndet
          mono0(j) = self%mono(j)
       end do

       if (first_call) then
          allocate(self%L_prop_mono(ndet,ndet))
          self%L_prop_mono = 0.d0
          do i = 1, ndet
             self%L_prop_mono(i,i) = sigma
          end do
          nstep = 100000
          allocate(samples(ndet,nstep))
       else
          nstep = 1000
       end if
    end if
    call mpi_bcast(mono0, ndet,  MPI_DOUBLE_PRECISION, 0, res%info%comm, ierr)
    call mpi_bcast(nstep,    1,  MPI_INTEGER,          0, res%info%comm, ierr)

    ! Compute chisquare for old values; only include Q and U in evaluation; 
    ! add old correction to output map
    chisq = 0.d0
    do k = 0, res%info%np-1
       b = 0.d0
       do j = 1, ndet
          b = b + mono0(j) * sys_mono(:,nmaps+j,k)
       end do
       s = matmul(sys_mono(1:3,1:3,k),b) * 1.d6 ! uK
       if (mask%map(k,1) == 1.d0) then
          chisq = chisq + sum((res%map(k,2:3)-s(2:3))**2 / rms%map(k,2:3)**2)
       end if
    end do
    call mpi_reduce(chisq, chisq0, 1, MPI_DOUBLE_PRECISION, MPI_SUM, 0, res%info%comm, ierr)

    naccept = 0
    if (res%info%myid == 0) open(78,file='mono.dat', recl=1024)
    do i = 1, nstep

       ! Propose new monopoles; force zero average
       if (res%info%myid == 0) then
          do j = 1, ndet
             eta(j) = rand_gauss(handle)
          end do
          mono_prop = mono0     + matmul(self%L_prop_mono, eta)
          mono_prop = mono_prop - mean(mono_prop)
       end if
       call mpi_bcast(mono_prop, ndet,  MPI_DOUBLE_PRECISION, 0, res%info%comm, ierr)

       ! Compute chisquare for new values; only include Q and U in evaluation
       chisq = 0.d0
       do k = 0, res%info%np-1
          b = 0.d0
          do j = 1, ndet
             b = b + mono_prop(j) * sys_mono(:,nmaps+j,k)
          end do
          s = matmul(sys_mono(1:3,1:3,k),b) * 1.d6 ! uK
          if (mask%map(k,1) == 1) then
             chisq = chisq + sum((res%map(k,2:3)-s(2:3))**2 / rms%map(k,2:3)**2)
          end if
       end do
       call mpi_reduce(chisq, chisq_prop, 1, MPI_DOUBLE_PRECISION, MPI_SUM, 0, res%info%comm, ierr)

       ! Apply Metropolis rule or maximize
       if (res%info%myid == 0) then
          if (trim(self%operation) == 'optimize') then
             accept = chisq_prop <= chisq0
          else
             accept = (rand_uni(handle) < exp(-0.5d0 * (chisq_prop-chisq0)))
          end if
!!$          write(*,*) 'Mono chisq0 = ', chisq0, ', delta = ', chisq_prop-chisq0
!!$          write(*,*) 'm0 = ', real(mono0,sp)
!!$          write(*,*) 'm1 = ', real(mono_prop,sp)
       end if
       call mpi_bcast(accept, 1,  MPI_LOGICAL, 0, res%info%comm, ierr)

       if (accept) then
          mono0  = mono_prop
          chisq0 = chisq_prop
          naccept = naccept + 1
       end if
       if (res%info%myid == 0 .and. mod(i,100) == 0) write(78,*) i, chisq0, mono0
       if (first_call) samples(:,i) = mono0

    end do
    if (res%info%myid == 0) close(78)

    if (first_call .and. res%info%myid == 0) then
       do i = 1, ndet
          mu(i) = mean(samples(i,:))
          do j = 1, i
             self%L_prop_mono(i,j) = mean((samples(i,:)-mu(i))*(samples(j,:)-mu(j)))
          end do
!          write(*,*) real(self%L_prop_mono(i,:),sp) 
       end do
       call compute_hermitian_root(self%L_prop_mono, 0.5d0)
       !call cholesky_decompose_single(self%L_prop_mono)
       self%L_prop_mono = alpha * self%L_prop_mono
       deallocate(samples)
    end if


    ! Update parameters
    self%mono = mono0

    call wall_time(t2)
    if (res%info%myid == 0) then
       write(*,fmt='(a,f8.3,a,f8.3)') 'Time for monopole sampling = ', t2-t1, ', accept = ', naccept/nstep
    end if

    deallocate(mono0, mono_prop, eta, mu)

  end subroutine sample_mono

  subroutine symmetrize_flags(self, flag)
    implicit none
    class(comm_LFI_tod),                      intent(inout) :: self
    integer(i4b),         dimension(1:,1:),   intent(inout) :: flag

    integer(i4b) :: i, det

    do det = 1, self%ndet
       do i = 1, size(flag,2)
          if (iand(flag(i,det),self%flag0) .ne. 0) then
             flag(i,self%partner(det)) = flag(i,det)
          end if
       end do
    end do

  end subroutine symmetrize_flags

!!$  subroutine validate_psi(scan, psi)
!!$    implicit none
!!$    integer(i4b),                 intent(in)    :: scan
!!$    integer(i4b), dimension(:,:), intent(inout) :: psi
!!$
!!$    integer(i4b) :: i, j, ntod, diff0, diff
!!$    logical(lgt) :: ok
!!$    character(len=6) :: stext
!!$
!!$
!!$    ntod = size(psi, dim=1)

!!$    diff0 = psi(1,1)-psi(1,2)
!!$    diff  = psi(1,3)-psi(1,4)
!!$    do i = 1, ntod
!!$       if (psi(i,1) == 0) psi(i,1) = modulo(psi(i,2) + diff0,4096) 
!!$       if (psi(i,2) == 0) psi(i,2) = modulo(psi(i,1) - diff0,4096)
!!$       if (psi(i,3) == 0) psi(i,3) = modulo(psi(i,4) + diff, 4096) 
!!$       if (psi(i,4) == 0) psi(i,4) = modulo(psi(i,3) - diff, 4096) 
!!$    end do
!!$
!!$    return

!!$    diff0 = smallest_angle(psi(1,1), psi(1,2))
!!$    do i = 2, ntod
!!$       diff = smallest_angle(psi(i,1), psi(i,2))
!!$       ok = abs(diff-diff0) < 50 
!!$       if (.not. ok) then
!!$          write(*,*) 'Potential psi problem in scan = ', scan, ', det = 1 or 2', diff0, diff, i
!!$          call int2string(scan, stext)
!!$          open(58,file='error12_'//stext//'.txt')
!!$          do j = 1, ntod
!!$             diff = smallest_angle(psi(j,1), psi(j,2))
!!$             write(58,*) j, psi(j,1), psi(j,2), diff
!!$          end do
!!$          close(58)
!!$          exit
!!$       end if
!!$    end do
!!$
!!$    diff0 = smallest_angle(psi(1,3), psi(1,4))
!!$    do i = 2, ntod
!!$       diff = smallest_angle(psi(i,3), psi(i,4))
!!$       ok = abs(diff-diff0) < 10 
!!$       if (.not. ok) then
!!$          write(*,*) 'Potential psi problem in scan = ', scan, ', det = 3 or 4', diff0, diff, i
!!$          call int2string(scan, stext)
!!$          open(58,file='error34_'//stext//'.txt')
!!$          do j = 1, ntod
!!$             diff = smallest_angle(psi(j,3), psi(j,4))
!!$             write(58,*) j, psi(j,3), psi(j,4), diff
!!$          end do
!!$          close(58)
!!$
!!$          exit
!!$       end if
!!$    end do
!!$
!!$  end subroutine validate_psi

!!$  function smallest_angle(x, y)
!!$    integer(i4b), intent(in) :: x, y
!!$    integer(i4b)             :: smallest_angle
!!$
!!$    integer(i4b) :: a, b
!!$
!!$    a = modulo(x-y, 4096)
!!$    b = modulo(y-x, 4096)
!!$    if (a < b) then
!!$       smallest_angle = -a
!!$    else
!!$       smallest_angle =  b
!!$    end if
!!$
!!$  end function smallest_angle

end module comm_tod_LFI_mod<|MERGE_RESOLUTION|>--- conflicted
+++ resolved
@@ -1378,57 +1378,6 @@
 !        d_prime(:) = self%scans(scan)%d(i)%tod(:) - S_sub(:,i) * gain
        
        
-<<<<<<< HEAD
-       ! if (i == 4 .and. scan == 1) then
-       !    open(23, file="d_prime1.unf", form="unformatted")
-       !    write(23) d_prime
-       !    close(23)
-       ! end if
-
-       sigma_0 = self%scans(scan)%d(i)%sigma0
-       do j = 1,ntod
-          if (mask(j,i) == 0.) then
-             recompute = .true.
-             start = max(j - meanrange, 1)
-             last = min(j + meanrange, ntod)
-             if (j > 1) then
-                if (sum(mask(start:last, i)) < 5) recompute = .false.
-             end if 
-
-             if (recompute) then
-                m = 1
-                start = max(j - meanrange, 1)
-                last = min(j + meanrange, ntod)
-                do while (sum(mask(start:last, i)) < 2) 
-                   ! Widen the search for unmasked pixels
-                   m = m * 2
-                   start = max(j - meanrange * m, 1)
-                   last = min(j + meanrange * m, ntod)
-                   if (meanrange * m > ntod) then
-                      !write(*,*) "Entire scan masked (this should not happen), see sample_n_corr", ntod, i, j, m
-                      start = 1
-                      last = ntod
-                      exit
-                   end if
-                end do
-                if (sum(mask(start:last, i)) > 0) then
-                   mean = sum(d_prime(start:last) * mask(start:last, i)) / sum(mask(start:last, i))
-                else
-                   mean = 0.
-                end if
-             end if
-          ! if (mask(j,i) == 0.) then
-          !    recompute = .true.
-          !    if (j > 1) then
-          !       if (mask(j-1,i) == 0.) recompute = .false.
-          !    end if
-
-             if (abs(d_prime(j) - mean) > 0.d0 * sigma_0) then 
-                d_prime(j) = mean
-             end if
-          end if
-       end do
-=======
 !        ! if (i == 4 .and. scan == 1) then
 !        !    open(23, file="d_prime1.unf", form="unformatted")
 !        !    write(23) d_prime
@@ -1479,7 +1428,6 @@
 !              end if
 !           end if
 !        end do
->>>>>>> f166a956
        
 !        ! if (i == 4 .and. scan == 1) then
 !        !    open(23, file="d_prime2.unf", form="unformatted")
