--- conflicted
+++ resolved
@@ -1453,7 +1453,6 @@
 !           dv(0)    = dv(0) + sqrt(noise) * rand_gauss(handle)  ! is this correct?
 !        end if
        
-<<<<<<< HEAD
 !        ! if ((i == 1) .and. (self.scanid(scan) == 100)) open(65,file='ps_n.dat') 
 !        ! if ((i == 1) .and. (self.scanid(scan) == 100)) open(66,file='ps_n_after.dat') 
 
@@ -1518,85 +1517,6 @@
 ! !!$       b(2)   = sum(           mask(:,i)*n_corr(:,i))
 ! !!$       call solve_system_real(A, x, b)
 ! !!$       n_corr(:,i) = n_corr(:,i) - x(1)*s_sub(:,i)
-=======
-       ! if ((i == 1) .and. (self.scanid(scan) == 100)) open(65,file='ps_n.dat') 
-       ! if ((i == 1) .and. (self.scanid(scan) == 100)) open(66,file='ps_n_after.dat') 
-
-       do l = 1, n-1                                                      
-          nu = l*(samprate/2)/(n-1)
-!!$          if (abs(nu-1.d0/60.d0)*60.d0 < 0.001d0) then
-!!$             dv(l) = 0.d0 ! Dont include scan frequency; replace with better solution
-!!$          end if
-          if ((use_binned_psd) .and. &
-               & (allocated(self%scans(scan)%d(i)%log_n_psd))) then
-             if (nu <= 0) write(*,*) 'a', l, nu
-             power = splint(self%scans(scan)%d(i)%log_nu, &
-                  self%scans(scan)%d(i)%log_n_psd, &
-                  self%scans(scan)%d(i)%log_n_psd2, &
-                  log(nu))
-             !signal = max(exp(power) - noise, noise)
-             !signal = max(exp(power) * nfft / (2.d0 * ntod) - noise, noise)
-             !signal = exp(power) * nfft / (2.d0 * ntod)
-             signal = exp(power)
-       
-       !      write(*,*) signal, noise * (nu/(nu_knee))**(alpha), nu, noise, sigma_0
-          else
-             !noise = 0.0113d0
-             if (nu_knee <= 0) write(*,*) 'b', l, nu_knee
-             signal = noise * (nu/nu_knee)**(alpha)
-          end if
-          ! if ((i == 1) .and. (self.scanid(scan) == 100)) write(65,'(8(E15.6E3))') signal, noise, nu, nu_knee, alpha, sigma_0, abs(dv(l)), ntod*1.d0
-          if (signal <= 0.d0) then
-             dv(l) = 0.
-          else if (trim(self%operation) == "sample") then
-             ! write(*,*) "Sample n_corr"
-             ! dv(l) = (dv(l) + sigma_0 * (rand_gauss(handle)  &
-             !      + sqrt((nu/(nu_knee))**(-alpha)) * rand_gauss(handle)))& 
-             !      * 1.d0/(1.d0 + (nu/(nu_knee))**(-alpha)) 
-             ! dv(l) = (signal * dv(l) + signal * sqrt(noise) * rand_gauss(handle)  &
-             !      +  noise * sqrt(signal) * rand_gauss(handle))& 
-             !      * 1.d0/(signal + noise)
-             if (signal <= 0) write(*,*) 'c', l, signal
-             dv(l) = (dv(l) + sqrt(noise) &
-                  * cmplx(rand_gauss(handle),rand_gauss(handle)) / sqrt(2.0) &
-                  + noise * sqrt(1.0 / signal) &
-                  * cmplx(rand_gauss(handle),rand_gauss(handle)) / sqrt(2.0))& 
-                  * 1.d0/(1.d0 + noise / signal)
-          else
-             !dv(l) = dv(l) * 1.d0/(1.d0 + (nu/(nu_knee))**(-alpha))
-             !dv(l) = dv(l) * signal/(signal + noise)
-             if (signal <= 0) write(*,*) 'd', l, signal
-             dv(l) = dv(l) * 1.0/(1.0 + noise/signal)
-          end if
-          ! if ((i == 1) .and. (self.scanid(scan) == 100)) write(66,'(8(E15.6E3))') signal, noise, nu, nu_knee, alpha, sigma_0, abs(dv(l)), nfft*1.d0
-       end do
-       ! if ((i == 1) .and. (self.scanid(scan) == 100)) close(65)
-       ! if ((i == 1) .and. (self.scanid(scan) == 100)) close(66)
-       if (maxval(abs(dv)) > 1.d30) then
-          write(*,*) self%scanid(scan), i, maxval(abs(dv))
-          open(58,file='dv.dat')
-          do l = 0, n-1
-             write(58,*) l, dv(l)
-          end do
-          close(58)
-       end if
-       call sfftw_execute_dft_c2r(plan_back, dv, dt)
-       if (ntod < 0) write(*,*) 'e', ntod
-       dt          = dt / (2*ntod)
-       !dt          = dt / nfft
-       n_corr(:,i) = dt(1:ntod) 
-
-       ! Project out any sky correlated component
-!!$       A(1,1) = sum(s_sub(:,i)*mask(:,i)*s_sub(:,i))
-!!$       A(1,2) = sum(s_sub(:,i)*mask(:,i)           )
-!!$       A(2,1) = A(1,2)
-!!$       A(2,2) = sum(           mask(:,i)           )
-!!$
-!!$       b(1)   = sum(s_sub(:,i)*mask(:,i)*n_corr(:,i)) 
-!!$       b(2)   = sum(           mask(:,i)*n_corr(:,i))
-!!$       call solve_system_real(A, x, b)
-!!$       n_corr(:,i) = n_corr(:,i) - x(1)*s_sub(:,i)
->>>>>>> 78e4152e
 
        
 !        !write(*,*) 'a', sum(d_prime-n_corr(:,i))/ntod/gain
