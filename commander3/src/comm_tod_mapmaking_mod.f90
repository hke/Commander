!================================================================================
!
! Copyright (C) 2020 Institute of Theoretical Astrophysics, University of Oslo.
!
! This file is part of Commander3.
!
! Commander3 is free software: you can redistribute it and/or modify
! it under the terms of the GNU General Public License as published by
! the Free Software Foundation, either version 3 of the License, or
! (at your option) any later version.
!
! Commander3 is distributed in the hope that it will be useful,
! but WITHOUT ANY WARRANTY; without even the implied warranty of
! MERCHANTABILITY or FITNESS FOR A PARTICULAR PURPOSE. See the
! GNU General Public License for more details.
!
! You should have received a copy of the GNU General Public License
! along with Commander3. If not, see <https://www.gnu.org/licenses/>.
!
!================================================================================
module comm_tod_mapmaking_mod
   use comm_tod_mod
   use comm_utils
   use comm_shared_arr_mod
   use comm_map_mod
   implicit none

contains

   ! Compute map with white noise assumption from correlated noise
   ! corrected and calibrated data, d' = (d-n_corr-n_temp)/gain
   subroutine bin_TOD(tod, data, pix, psi, flag, A, b, scan, comp_S, b_mono)
      implicit none
      class(comm_tod), intent(in)                               :: tod
      integer(i4b), intent(in)                                  :: scan
      real(sp), dimension(1:, 1:, 1:), intent(in)               :: data
      integer(i4b), dimension(1:, 1:), intent(in)               :: pix, psi, flag
      real(dp), dimension(1:, 1:), intent(inout)                :: A
      real(dp), dimension(1:, 1:, 1:), intent(inout)            :: b
      real(dp), dimension(1:, 1:, 1:), intent(inout), optional  :: b_mono
      logical(lgt), intent(in)                                  :: comp_S

      integer(i4b)                                              :: det, i, t, pix_, off, nout, psi_
      real(dp)                                                  :: inv_sigmasq

      nout = size(b, dim=1)

      do det = 1, tod%ndet
         if (.not. tod%scans(scan)%d(det)%accept) cycle
         !write(*,*) tod%scanid(scan), det, tod%scans(scan)%d(det)%sigma0
         off = 6 + 4*(det - 1)
         !inv_sigmasq = (tod%scans(scan)%d(det)%gain/tod%scans(scan)%d(det)%sigma0)**2
         inv_sigmasq = 1/(tod%scans(scan)%d(det)%sigma0)**2
         do t = 1, tod%scans(scan)%ntod

            if (iand(flag(t, det), tod%flag0) .ne. 0) cycle

            pix_ = tod%pix2ind(pix(t, det))
            psi_ = psi(t, det)

            A(1, pix_) = A(1, pix_) + 1.d0*inv_sigmasq
            A(2, pix_) = A(2, pix_) + tod%cos2psi(psi_)*inv_sigmasq
            A(3, pix_) = A(3, pix_) + tod%cos2psi(psi_)**2*inv_sigmasq
            A(4, pix_) = A(4, pix_) + tod%sin2psi(psi_)*inv_sigmasq
            A(5, pix_) = A(5, pix_) + tod%cos2psi(psi_)*tod%sin2psi(psi_)*inv_sigmasq
            A(6, pix_) = A(6, pix_) + tod%sin2psi(psi_)**2*inv_sigmasq

            do i = 1, nout
               b(i, 1, pix_) = b(i, 1, pix_) + data(i, t, det)*inv_sigmasq
               b(i, 2, pix_) = b(i, 2, pix_) + data(i, t, det)*tod%cos2psi(psi_)*inv_sigmasq
               b(i, 3, pix_) = b(i, 3, pix_) + data(i, t, det)*tod%sin2psi(psi_)*inv_sigmasq
            end do

            if (present(b_mono)) then
               b_mono(1, pix_, det) = b_mono(1, pix_, det) + inv_sigmasq
               b_mono(2, pix_, det) = b_mono(2, pix_, det) + tod%cos2psi(psi_)*inv_sigmasq
               b_mono(3, pix_, det) = b_mono(3, pix_, det) + tod%sin2psi(psi_)*inv_sigmasq
            end if

            if (comp_S .and. det < tod%ndet) then
               A(off + 1, pix_) = A(off + 1, pix_) + 1.d0*inv_sigmasq
               A(off + 2, pix_) = A(off + 2, pix_) + tod%cos2psi(psi_)*inv_sigmasq
               A(off + 3, pix_) = A(off + 3, pix_) + tod%sin2psi(psi_)*inv_sigmasq
               A(off + 4, pix_) = A(off + 4, pix_) + 1.d0*inv_sigmasq
               do i = 1, nout
                  b(i, det + 3, pix_) = b(i, det + 3, pix_) + data(i, t, det)*inv_sigmasq
               end do
            end if

         end do
      end do

   end subroutine bin_TOD

   ! differential TOD computation, written with WMAP in mind.
   subroutine bin_differential_TOD(tod, data, pix, psi, flag, x_imarr, pmask, b, M_diag, scan, comp_S, b_mono)
      implicit none
      class(comm_tod), intent(in)                               :: tod
      integer(i4b), intent(in)                                  :: scan
      real(sp), dimension(1:, 1:, 1:), intent(in)               :: data
      integer(i4b), dimension(1:), intent(in)                   :: flag
      integer(i4b), dimension(0:), intent(in)                   :: pmask
      integer(i4b), dimension(1:, 1:), intent(in)               :: pix, psi
      real(dp), dimension(1:), intent(in)                       :: x_imarr
      real(dp), dimension(0:, 1:, 1:), intent(inout)            :: b
      real(dp), dimension(0:, 1:), intent(inout)                :: M_diag
      real(dp), dimension(0:, 1:, 1:), intent(inout), optional  :: b_mono
      logical(lgt), intent(in)                                  :: comp_S

      integer(i4b) :: det, i, t, nout
      real(dp)     :: inv_sigmasq, d, p, var, dx_im, x_im

      integer(i4b) :: lpix, rpix, lpsi, rpsi, sgn

      integer(i4b) :: pA, pB, f_A, f_B

      nout = size(b, dim=3)
      dx_im = 0.5*(x_imarr(1) - x_imarr(2))
      x_im = 0.5*(x_imarr(1) + x_imarr(2))

      if (tod%scans(scan)%d(1)%accept) then
         inv_sigmasq = 0.d0 
         do det = 1, 4
<<<<<<< HEAD
           !var = var  + (tod%scans(scan)%d(det)%sigma0/tod%scans(scan)%d(det)%gain)**2
           var = var  + (tod%scans(scan)%d(det)%sigma0/tod%scans(scan)%d(det)%gain)**2/4
=======
           inv_sigmasq = inv_sigmasq  + (tod%scans(scan)%d(det)%gain/tod%scans(scan)%d(det)%sigma0)**2
>>>>>>> 6d0398f2
         end do
         do t = 1, tod%scans(scan)%ntod
            if (flag(t) /= 0 .and. flag(t) /= 262144) cycle

            lpix = pix(t, 1)
            rpix = pix(t, 2)
            lpsi = psi(t, 1)
            rpsi = psi(t, 2)
            !pA = pmask(lpix)
            !pB = pmask(rpix)
            !f_A = 1-pA*(1-pB)
            !f_B = 1-pB*(1-pA)
            f_A = 1-pmask(lpix)*(1-pmask(rpix))
            f_B = 1-pmask(rpix)*(1-pmask(lpix))
            !f_A = pA
            !f_B = pB

            do i = 1, nout
               d = 0.d0
               p = 0.d0
               do det = 1, 4
                 !sgn = (-1)**((det + 1)/2 + 1) ! 1 for 13, 14, -1 for 23, 24
                 d = d + data(i, t, det)/4
                 p = p + data(i, t, det)/4*(-1)**((det + 1)/2 + 1)
               end do
               ! T
               b(lpix, 1, i) = b(lpix, 1, i) + f_A*((1.d0+x_im)*d + dx_im*p)*inv_sigmasq
               b(rpix, 1, i) = b(rpix, 1, i) - f_B*((1.d0-x_im)*d - dx_im*p)*inv_sigmasq
               ! Q
               b(lpix, 2, i) = b(lpix, 2, i) + f_A*((1.d0+x_im)*p + dx_im*d)*tod%cos2psi(lpsi)*inv_sigmasq
               b(rpix, 2, i) = b(rpix, 2, i) - f_B*((1.d0-x_im)*p - dx_im*d)*tod%cos2psi(rpsi)*inv_sigmasq
               ! U
               b(lpix, 3, i) = b(lpix, 3, i) + f_A*((1.d0+x_im)*p + dx_im*d)*tod%sin2psi(lpsi)*inv_sigmasq
               b(rpix, 3, i) = b(rpix, 3, i) - f_B*((1.d0-x_im)*p - dx_im*d)*tod%sin2psi(rpsi)*inv_sigmasq
            end do

            M_diag(lpix, 1) = M_diag(lpix, 1) + f_A*inv_sigmasq
            M_diag(rpix, 1) = M_diag(rpix, 1) + f_B*inv_sigmasq
            M_diag(lpix, 2) = M_diag(lpix, 2) + f_A*inv_sigmasq*tod%cos2psi(lpsi)**2
            M_diag(rpix, 2) = M_diag(rpix, 2) + f_B*inv_sigmasq*tod%cos2psi(rpsi)**2
            M_diag(lpix, 3) = M_diag(lpix, 3) + f_A*inv_sigmasq*tod%sin2psi(lpsi)**2
            M_diag(rpix, 3) = M_diag(rpix, 3) + f_B*inv_sigmasq*tod%sin2psi(rpsi)**2

         end do
       end if

   end subroutine bin_differential_TOD

   subroutine compute_Ax(tod, x_imarr, pmask, x_in, y_out)
      !!!!!!!!!!!!!!!!!!!!!!!!!!!!!!!!!!!!!!!!!!!!!!
      ! Code to compute matrix product P^T N^-1 P m
      ! y = Ax
      !!!!!!!!!!!!!!!!!!!!!!!!!!!!!!!!!!!!!!!!!!!!!!
      implicit none
      class(comm_tod),                 intent(in)              :: tod
      real(dp),     dimension(1:),     intent(in)              :: x_imarr
      integer(i4b), dimension(0:),     intent(in)              :: pmask
      real(dp),     dimension(0:, 1:), intent(in),    optional :: x_in
      real(dp),     dimension(0:, 1:), intent(inout), optional :: y_out

      integer(i4b), allocatable, dimension(:)         :: flag
      integer(i4b), allocatable, dimension(:, :)      :: pix, psi

      logical(lgt) :: finished
      integer(i4b) :: i, j, k, ntod, ndet, lpix, rpix, lpsi, rpsi, ierr
      integer(i4b) :: nhorn, t, sgn, pA, pB, f_A, f_B, nside, npix, nmaps
      real(dp)     :: inv_sigmasq, var, dA, dB, iA, iB, sA, sB, d, p, x_im, dx_im
      real(dp), allocatable, dimension(:,:) :: x, y
      nhorn = tod%nhorn
      ndet  = tod%ndet
      nside = tod%nside
      nmaps = tod%nmaps
      npix  = 12*nside**2

      allocate(x(0:npix-1,nmaps), y(0:npix-1,nmaps))
      if (tod%myid == 0) then
         finished = .false.
         call mpi_bcast(finished, 1,  MPI_LOGICAL, 0, tod%info%comm, ierr)
         x = x_in
      end if
      call mpi_bcast(x, size(x),  MPI_DOUBLE_PRECISION, 0, tod%info%comm, ierr)

      x_im   = 0.5*(x_imarr(1) + x_imarr(2))
      dx_im  = 0.5*(x_imarr(1) - x_imarr(2))
      y      = 0.d0
      do j = 1, tod%nscan
         ntod = tod%scans(j)%ntod
         allocate (pix(ntod, nhorn))             ! Decompressed pointing
         allocate (psi(ntod, nhorn))             ! Decompressed pol angle
         allocate (flag(ntod))                   ! Decompressed flags
         !do k = 1, tod%ndet
         if (tod%scans(j)%d(1)%accept) then
            call tod%decompress_pointing_and_flags(j, 1, pix, &
                & psi, flag)

            inv_sigmasq = 0.d0 
            do k = 1, 4
<<<<<<< HEAD
               !var = var + (tod%scans(j)%d(k)%sigma0/tod%scans(j)%d(k)%gain)**2
               var = var + (tod%scans(j)%d(k)%sigma0/tod%scans(j)%d(k)%gain)**2/4
=======
               inv_sigmasq = inv_sigmasq  + (tod%scans(j)%d(k)%gain/tod%scans(j)%d(k)%sigma0)**2
>>>>>>> 6d0398f2
            end do

            do t = 1, ntod

               if (flag(t) /= 0 .and. flag(t) /= 262144) cycle
               lpix = pix(t, 1)
               rpix = pix(t, 2)
               lpsi = psi(t, 1)
               rpsi = psi(t, 2)

               pA  = pmask(lpix)
               pB  = pmask(rpix)
               f_A = 1-pA*(1-pB)
               f_B = 1-pB*(1-pA)
               !f_A = 1
               !f_B = 1
               !f_A = pB
               !f_B = pA
               ! This is the model for each timestream
               ! The sgn parameter is +1 for timestreams 13 and 14, -1
               ! for timestreams 23 and 24, and also is used to switch
               ! the sign of the polarization sensitive parts of the
               ! model
               iA = x(lpix, 1)
               iB = x(rpix, 1)
               sA = x(lpix, 2)*tod%cos2psi(lpsi) + x(lpix, 3)*tod%sin2psi(lpsi)
               sB = x(rpix, 2)*tod%cos2psi(rpsi) + x(rpix, 3)*tod%sin2psi(rpsi)
               d  = (1.d0+x_im)*iA - (1.d0-x_im)*iB + dx_im*(sA + sB)
               p  = (1.d0+x_im)*sA - (1.d0-x_im)*sB + dx_im*(iA + iB)
               ! Temperature
               y(lpix, 1) = y(lpix, 1) + f_A*((1.d0 + x_im)*d + dx_im*p) * inv_sigmasq
               y(rpix, 1) = y(rpix, 1) - f_B*((1.d0 - x_im)*d - dx_im*p) * inv_sigmasq
               ! Q
               y(lpix, 2) = y(lpix, 2) + f_A*((1.d0 + x_im)*p + dx_im*d) * tod%cos2psi(lpsi)*inv_sigmasq
               y(rpix, 2) = y(rpix, 2) - f_B*((1.d0 - x_im)*p - dx_im*d) * tod%cos2psi(rpsi)*inv_sigmasq
               ! U
               y(lpix, 3) = y(lpix, 3) + f_A*((1.d0 + x_im)*p + dx_im*d) * tod%sin2psi(lpsi)*inv_sigmasq
               y(rpix, 3) = y(rpix, 3) - f_B*((1.d0 - x_im)*p - dx_im*d) * tod%sin2psi(rpsi)*inv_sigmasq
            end do
         end if
         deallocate (pix, psi, flag)
      end do

      if (tod%myid == 0) then
         call mpi_reduce(y, y_out, size(y), MPI_DOUBLE_PRECISION,MPI_SUM,&
              & 0, tod%info%comm, ierr)
      else
         call mpi_reduce(y, y,     size(y), MPI_DOUBLE_PRECISION,MPI_SUM,&
              & 0, tod%info%comm, ierr)
      end if

      deallocate(x, y)

   end subroutine compute_Ax


   subroutine finalize_binned_map(tod, handle, sA_map, sb_map, rms, outmaps, chisq_S, Sfile, mask, sb_mono, sys_mono, condmap)
      implicit none
      class(comm_tod), intent(in)    :: tod
      type(planck_rng), intent(inout) :: handle
      type(shared_2d_dp), intent(inout) :: sA_map
      type(shared_3d_dp), intent(inout) :: sb_map
      class(comm_map), intent(inout) :: rms
      class(map_ptr), dimension(1:), intent(inout), optional :: outmaps
      real(dp), dimension(1:, 1:), intent(out), optional :: chisq_S
      character(len=*), intent(in), optional :: Sfile
      integer(i4b), dimension(0:), intent(in), optional :: mask
      type(shared_3d_dp), intent(inout), optional :: sb_mono
      real(dp), dimension(1:, 1:, 0:), intent(out), optional :: sys_mono
      class(comm_map), intent(inout), optional :: condmap

      integer(i4b) :: i, j, k, nmaps, ierr, ndet, ncol, n_A, off, ndelta
      integer(i4b) :: det, nout, np0, comm, myid, nprocs
      real(dp), allocatable, dimension(:, :)   :: A_inv, As_inv, buff_2d
      real(dp), allocatable, dimension(:, :, :) :: b_tot, bs_tot, buff_3d
      real(dp), allocatable, dimension(:)     :: W, eta
      real(dp), allocatable, dimension(:, :)   :: A_tot
      class(comm_mapinfo), pointer :: info
      class(comm_map), pointer :: smap

      myid = tod%myid
      nprocs = tod%numprocs
      comm = tod%comm
      np0 = tod%info%np
      nout = size(sb_map%a, dim=1)
      nmaps = tod%info%nmaps
      ndet = tod%ndet
      n_A = size(sA_map%a, dim=1)
      ncol = size(sb_map%a, dim=2)
      ndelta = 0; if (present(chisq_S)) ndelta = size(chisq_S, dim=2)

      ! Collect contributions from all nodes
      !call update_status(status, "tod_final1")
      call mpi_win_fence(0, sA_map%win, ierr)
      if (sA_map%myid_shared == 0) then
         !allocate(buff_2d(size(sA_map%a,1),size(sA_map%a,2)))
!       call mpi_allreduce(sA_map%a, buff_2d, size(sA_map%a), &
!            & MPI_DOUBLE_PRECISION, MPI_SUM, sA_map%comm_inter, ierr)
         do i = 1, size(sA_map%a, 1)
            call mpi_allreduce(MPI_IN_PLACE, sA_map%a(i, :), size(sA_map%a, 2), &
                 & MPI_DOUBLE_PRECISION, MPI_SUM, sA_map%comm_inter, ierr)
         end do
         !sA_map%a = buff_2d
         !deallocate(buff_2d)
      end if
      call mpi_win_fence(0, sA_map%win, ierr)
      call mpi_win_fence(0, sb_map%win, ierr)
      if (sb_map%myid_shared == 0) then
         !allocate(buff_3d(size(sb_map%a,1),size(sb_map%a,2),size(sb_map%a,3)))
         !call mpi_allreduce(sb_map%a, buff_3d, size(sb_map%a), &
         !     & MPI_DOUBLE_PRECISION, MPI_SUM, sb_map%comm_inter, ierr)
         do i = 1, size(sb_map%a, 1)
            call mpi_allreduce(mpi_in_place, sb_map%a(i, :, :), size(sb_map%a(1, :, :)), &
                 & MPI_DOUBLE_PRECISION, MPI_SUM, sb_map%comm_inter, ierr)
         end do
         !sb_map%a = buff_3d
         !deallocate(buff_3d)
      end if
      call mpi_win_fence(0, sb_map%win, ierr)
      if (present(sb_mono)) then
         call mpi_win_fence(0, sb_mono%win, ierr)
         if (sb_mono%myid_shared == 0) then
            call mpi_allreduce(MPI_IN_PLACE, sb_mono%a, size(sb_mono%a), &
                 & MPI_DOUBLE_PRECISION, MPI_SUM, sb_mono%comm_inter, ierr)
         end if
         call mpi_win_fence(0, sb_mono%win, ierr)
      end if

      allocate (A_tot(n_A, 0:np0 - 1), b_tot(nout, nmaps, 0:np0 - 1), bs_tot(nout, ncol, 0:np0 - 1), W(nmaps), eta(nmaps))
      A_tot = sA_map%a(:, tod%info%pix + 1)
      b_tot = sb_map%a(:, 1:nmaps, tod%info%pix + 1)
      bs_tot = sb_map%a(:, :, tod%info%pix + 1)
      if (present(sb_mono)) then
         do j = 1, ndet
            sys_mono(:, nmaps + j, :) = sb_mono%a(:, tod%info%pix + 1, j)
         end do
      end if
      !call update_status(status, "tod_final2")

      ! Solve for local map and rms
      if (present(Sfile)) then
         info => comm_mapinfo(tod%comm, tod%info%nside, 0, ndet - 1, .false.)
         smap => comm_map(info)
         smap%map = 0.d0
      end if
      allocate (A_inv(nmaps, nmaps), As_inv(ncol, ncol))
      !if (present(chisq_S)) smap%map = 0.d0
      if (present(chisq_S)) chisq_S = 0.d0
      do i = 0, np0 - 1
         if (all(b_tot(1, :, i) == 0.d0)) then
            !write(*,*) 'missing pixel',i, tod%myid
            if (present(sb_mono)) sys_mono(1:nmaps, 1:nmaps, i) = 0.d0
            if (.not. present(chisq_S)) then
               rms%map(i, :) = 0.d0
               if (present(outmaps)) then
                  do k = 1, nout
                     outmaps(k)%p%map(i, :) = 0.d0
                  end do
               end if
            end if
            cycle
         end if

         A_inv = 0.d0
         A_inv(1, 1) = A_tot(1, i)
         A_inv(2, 1) = A_tot(2, i)
         A_inv(1, 2) = A_inv(2, 1)
         A_inv(2, 2) = A_tot(3, i)
         A_inv(3, 1) = A_tot(4, i)
         A_inv(1, 3) = A_inv(3, 1)
         A_inv(3, 2) = A_tot(5, i)
         A_inv(2, 3) = A_inv(3, 2)
         A_inv(3, 3) = A_tot(6, i)
         if (present(chisq_S)) then
            As_inv = 0.d0
            As_inv(1:nmaps, 1:nmaps) = A_inv
            do det = 1, ndet - 1
               off = 6 + 4*(det - 1)
               As_inv(1, 3 + det) = A_tot(off + 1, i)
               As_inv(3 + det, 1) = As_inv(1, 3 + det)
               As_inv(2, 3 + det) = A_tot(off + 2, i)
               As_inv(3 + det, 2) = As_inv(2, 3 + det)
               As_inv(3, 3 + det) = A_tot(off + 3, i)
               As_inv(3 + det, 3) = As_inv(3, 3 + det)
               As_inv(3 + det, 3 + det) = A_tot(off + 4, i)
            end do
         end if

         if (present(condmap)) then
            call get_eigenvalues(A_inv(1:nmaps, 1:nmaps), W)
            if (minval(W) < 0.d0) then
!             if (maxval(W) == 0.d0 .or. minval(W) == 0.d0) then
               write (*, *) 'A_inv: ', A_inv
               write (*, *) 'W', W
!             end if
            end if
            if (minval(W) > 0) then
               condmap%map(i, 1) = log10(max(abs(maxval(W)/minval(W)), 1.d0))
            else
               condmap%map(i, 1) = 30.d0
            end if
         end if

         call invert_singular_matrix(A_inv, 1d-12)
         do k = 1, tod%output_n_maps
            b_tot(k, 1:nmaps, i) = matmul(A_inv, b_tot(k, 1:nmaps, i))
         end do
!!$       if (tod%info%pix(i) == 100) then
!!$          write(*,*) 'b', b_tot(:,:,i)
!!$       end if
         if (present(chisq_S)) then
            call invert_singular_matrix(As_inv, 1d-12)
            bs_tot(1, 1:ncol, i) = matmul(As_inv, bs_tot(1, 1:ncol, i))
            do k = tod%output_n_maps + 1, nout
               bs_tot(k, 1:ncol, i) = matmul(As_inv, bs_tot(k, 1:ncol, i))
            end do
         end if

         if (present(sb_mono)) sys_mono(1:nmaps, 1:nmaps, i) = A_inv(1:nmaps, 1:nmaps)
         if (present(chisq_S)) then
            do j = 1, ndet - 1
               if (mask(tod%info%pix(i + 1)) == 0) cycle
               if (As_inv(nmaps + j, nmaps + j) <= 0.d0) cycle
               chisq_S(j, 1) = chisq_S(j, 1) + bs_tot(1, nmaps + j, i)**2/As_inv(nmaps + j, nmaps + j)
               do k = 2, ndelta
                  chisq_S(j, k) = chisq_S(j, k) + bs_tot(tod%output_n_maps + k - 1, nmaps + j, i)**2/As_inv(nmaps + j, nmaps + j)
               end do
               if (present(Sfile) .and. As_inv(nmaps + j, nmaps + j) > 0.d0) then
                  smap%map(i, j) = bs_tot(1, nmaps + j, i)/sqrt(As_inv(nmaps + j, nmaps + j))
               end if
            end do
         end if
         do j = 1, nmaps
            rms%map(i, j) = sqrt(A_inv(j, j))*1.d6 ! uK
            if (present(outmaps)) then
               do k = 1, tod%output_n_maps
                  outmaps(k)%p%map(i, j) = b_tot(k, j, i)*1.d6 ! uK
               end do
            end if
         end do
      end do

      if (present(chisq_S)) then
         if (myid == 0) then
            call mpi_reduce(mpi_in_place, chisq_S, size(chisq_S), &
                 & MPI_DOUBLE_PRECISION, MPI_SUM, 0, comm, ierr)
         else
            call mpi_reduce(chisq_S, chisq_S, size(chisq_S), &
                 & MPI_DOUBLE_PRECISION, MPI_SUM, 0, comm, ierr)
         end if
         if (present(Sfile)) call smap%writeFITS(trim(Sfile))
      end if

      if (present(Sfile)) call smap%dealloc

      deallocate (A_inv, As_inv, A_tot, b_tot, bs_tot, W, eta)

   end subroutine finalize_binned_map

   subroutine sample_mono(tod, handle, sys_mono, res, rms, mask)
      implicit none
      class(comm_tod), intent(inout) :: tod
      type(planck_rng), intent(inout) :: handle
      real(dp), dimension(1:, 1:, 0:), intent(in)    :: sys_mono
      class(comm_map), intent(in)    :: res, rms, mask

      integer(i4b) :: i, j, k, nstep, nmaps, ndet, ierr
      real(dp)     :: t1, t2, s(3), b(3), alpha, sigma, chisq, chisq0, chisq_prop, naccept
      logical(lgt) :: accept, first_call
      real(dp), allocatable, dimension(:)   :: mono0, mono_prop, mu, eta
      real(dp), allocatable, dimension(:, :) :: samples

      call wall_time(t1)

      first_call = .not. allocated(tod%L_prop_mono)
      sigma = 0.03d-6 ! RMS proposal in K
      alpha = 1.2d0   ! Covariance matrix scaling factor
      nmaps = size(sys_mono, dim=1)
      ndet = size(sys_mono, dim=2) - nmaps
      allocate (mono0(ndet), mono_prop(ndet), eta(ndet), mu(ndet))

      ! Initialize monopoles on existing values
      if (tod%myid == 0) then
         do j = 1, ndet
            mono0(j) = tod%mono(j)
         end do

         if (first_call) then
            allocate (tod%L_prop_mono(ndet, ndet))
            tod%L_prop_mono = 0.d0
            do i = 1, ndet
               tod%L_prop_mono(i, i) = sigma
            end do
            nstep = 100000
            allocate (samples(ndet, nstep))
         else
            nstep = 1000
         end if
      end if
      call mpi_bcast(mono0, ndet, MPI_DOUBLE_PRECISION, 0, res%info%comm, ierr)
      call mpi_bcast(nstep, 1, MPI_INTEGER, 0, res%info%comm, ierr)

      ! Compute chisquare for old values; only include Q and U in evaluation;
      ! add old correction to output map
      chisq = 0.d0
      do k = 0, res%info%np - 1
         b = 0.d0
         do j = 1, ndet
            b = b + mono0(j)*sys_mono(:, nmaps + j, k)
         end do
         s = matmul(sys_mono(1:3, 1:3, k), b)*1.d6 ! uK
         if (mask%map(k, 1) == 1.d0) then
            chisq = chisq + sum((res%map(k, 2:3) - s(2:3))**2/rms%map(k, 2:3)**2)
         end if
      end do
      call mpi_reduce(chisq, chisq0, 1, MPI_DOUBLE_PRECISION, MPI_SUM, 0, res%info%comm, ierr)

      naccept = 0
      if (res%info%myid == 0) open (78, file='mono.dat', recl=1024)
      do i = 1, nstep

         ! Propose new monopoles; force zero average
         if (res%info%myid == 0) then
            do j = 1, ndet
               eta(j) = rand_gauss(handle)
            end do
            mono_prop = mono0 + matmul(tod%L_prop_mono, eta)
            mono_prop = mono_prop - mean(mono_prop)
         end if
         call mpi_bcast(mono_prop, ndet, MPI_DOUBLE_PRECISION, 0, res%info%comm, ierr)

         ! Compute chisquare for new values; only include Q and U in evaluation
         chisq = 0.d0
         do k = 0, res%info%np - 1
            b = 0.d0
            do j = 1, ndet
               b = b + mono_prop(j)*sys_mono(:, nmaps + j, k)
            end do
            s = matmul(sys_mono(1:3, 1:3, k), b)*1.d6 ! uK
            if (mask%map(k, 1) == 1) then
               chisq = chisq + sum((res%map(k, 2:3) - s(2:3))**2/rms%map(k, 2:3)**2)
            end if
         end do
         call mpi_reduce(chisq, chisq_prop, 1, MPI_DOUBLE_PRECISION, MPI_SUM, 0, res%info%comm, ierr)

         ! Apply Metropolis rule or maximize
         if (res%info%myid == 0) then
            if (trim(tod%operation) == 'optimize') then
               accept = chisq_prop <= chisq0
            else
               accept = (rand_uni(handle) < exp(-0.5d0*(chisq_prop - chisq0)))
            end if
!!$          write(*,*) 'Mono chisq0 = ', chisq0, ', delta = ', chisq_prop-chisq0
!!$          write(*,*) 'm0 = ', real(mono0,sp)
!!$          write(*,*) 'm1 = ', real(mono_prop,sp)
         end if
         call mpi_bcast(accept, 1, MPI_LOGICAL, 0, res%info%comm, ierr)

         if (accept) then
            mono0 = mono_prop
            chisq0 = chisq_prop
            naccept = naccept + 1
         end if
         if (res%info%myid == 0 .and. mod(i, 100) == 0) write (78, *) i, chisq0, mono0
         if (first_call) samples(:, i) = mono0

      end do
      if (res%info%myid == 0) close (78)

      if (first_call .and. res%info%myid == 0) then
         do i = 1, ndet
            mu(i) = mean(samples(i, :))
            do j = 1, i
               tod%L_prop_mono(i, j) = mean((samples(i, :) - mu(i))*(samples(j, :) - mu(j)))
            end do
!          write(*,*) real(tod%L_prop_mono(i,:),sp)
         end do
         call compute_hermitian_root(tod%L_prop_mono, 0.5d0)
         !call cholesky_decompose_single(tod%L_prop_mono)
         tod%L_prop_mono = alpha*tod%L_prop_mono
         deallocate (samples)
      end if

      ! Update parameters
      tod%mono = mono0

      call wall_time(t2)
      if (res%info%myid == 0) then
         write (*, fmt='(a,f8.3,a,f8.3)') 'Time for monopole sampling = ', t2 - t1, ', accept = ', naccept/nstep
      end if

      deallocate (mono0, mono_prop, eta, mu)

   end subroutine sample_mono

end module comm_tod_mapmaking_mod<|MERGE_RESOLUTION|>--- conflicted
+++ resolved
@@ -121,13 +121,10 @@
       if (tod%scans(scan)%d(1)%accept) then
          inv_sigmasq = 0.d0 
          do det = 1, 4
-<<<<<<< HEAD
-           !var = var  + (tod%scans(scan)%d(det)%sigma0/tod%scans(scan)%d(det)%gain)**2
            var = var  + (tod%scans(scan)%d(det)%sigma0/tod%scans(scan)%d(det)%gain)**2/4
-=======
-           inv_sigmasq = inv_sigmasq  + (tod%scans(scan)%d(det)%gain/tod%scans(scan)%d(det)%sigma0)**2
->>>>>>> 6d0398f2
-         end do
+           !inv_sigmasq = inv_sigmasq  + (tod%scans(scan)%d(det)%gain/tod%scans(scan)%d(det)%sigma0)**2
+         end do
+         inv_sigmasq = 1/var
          do t = 1, tod%scans(scan)%ntod
             if (flag(t) /= 0 .and. flag(t) /= 262144) cycle
 
@@ -224,13 +221,10 @@
 
             inv_sigmasq = 0.d0 
             do k = 1, 4
-<<<<<<< HEAD
-               !var = var + (tod%scans(j)%d(k)%sigma0/tod%scans(j)%d(k)%gain)**2
                var = var + (tod%scans(j)%d(k)%sigma0/tod%scans(j)%d(k)%gain)**2/4
-=======
-               inv_sigmasq = inv_sigmasq  + (tod%scans(j)%d(k)%gain/tod%scans(j)%d(k)%sigma0)**2
->>>>>>> 6d0398f2
-            end do
+               !inv_sigmasq = inv_sigmasq  + (tod%scans(j)%d(k)%gain/tod%scans(j)%d(k)%sigma0)**2
+            end do
+            inv_sigmasq = 1.d0/var
 
             do t = 1, ntod
 
