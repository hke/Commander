--- conflicted
+++ resolved
@@ -230,12 +230,7 @@
          !inv_sigmasq = 0.d0 
          var = 0
          do det = 1, 4
-<<<<<<< HEAD
            var = var  + (tod%scans(scan)%d(det)%sigma0/tod%scans(scan)%d(det)%gain)**2/4
-=======
-           var = var  + (tod%scans(scan)%d(det)%N_psd%sigma0/tod%scans(scan)%d(det)%gain)**2/4
-           !inv_sigmasq = inv_sigmasq  + (tod%scans(scan)%d(det)%gain/tod%scans(scan)%d(det)%sigma0)**2
->>>>>>> 30b99af1
          end do
          inv_sigmasq = 1/var
          do t = 1, tod%scans(scan)%ntod
