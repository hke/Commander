--- conflicted
+++ resolved
@@ -616,17 +616,10 @@
 
           !call self%adc_corrections(i, j, half, horn)%p%adc_correct(diode_data(:,j), corrected_data(:,j))
 
-<<<<<<< HEAD
           ! do k = 1, 10
           !    write(*,*) diode_data(k,j), corrected_data(k,j)
           ! end do
           ! stop
-=======
-          !do k = 1, 10
-          !   write(*,*) diode_data(k,j), corrected_data(k,j)
-          !end do
-          !stop
->>>>>>> 5b502b26
 
           corrected_data(:,j) = diode_data(:,j)
         end do
