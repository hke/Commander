--- conflicted
+++ resolved
@@ -545,28 +545,16 @@
       ! read in adc correction templates
       call get_size_hdf(instfile, trim(adjustl(self%label(band)))//'/'//'adc91-'//diode_name, ext)
       allocate(adc_buffer(ext(1), ext(2)))
-<<<<<<< HEAD
       call read_hdf(instfile, trim(adjustl(self%label(band)))//'/'//'adc91-'//diode_name, adc_buffer)      
-      self%adc_corrections(band, i+1, 1, 1)%p => comm_adc(adc_buffer(1,:), adc_buffer(2,:)) !adc correction for first half, sky
-      self%adc_corrections(band, i+1, 1, 2)%p => comm_adc(adc_buffer(3,:), adc_buffer(4,:)) !adc correction for first half, load
+      self%adc_corrections(band, i+1, 1, 1)%p => comm_adc(adc_buffer(:,1), adc_buffer(:,2)) !adc correction for first half, sky
+      self%adc_corrections(band, i+1, 1, 2)%p => comm_adc(adc_buffer(:,3), adc_buffer(:,4)) !adc correction for first half, load
       deallocate(adc_buffer)
 
       call get_size_hdf(instfile, trim(adjustl(self%label(band)))//'/'//'adc953-'//diode_name, ext)
       allocate(adc_buffer(ext(1), ext(2)))
       call read_hdf(instfile, trim(adjustl(self%label(band)))//'/'//'adc953-'//diode_name, adc_buffer)
-      self%adc_corrections(band, i+1, 2, 1)%p => comm_adc(adc_buffer(1,:), adc_buffer(2,:)) !adc correction for second half, sky
-      self%adc_corrections(band, i+1, 2, 2)%p => comm_adc(adc_buffer(3,:), adc_buffer(4,:)) !adc corrections for second half, load
-=======
-
-      call read_hdf(instfile, trim(adjustl(self%label(band)))//'/'//'adc91-'//diode_name, adc_buffer)
-      self%adc_corrections(band, i+1, 1, 1)%p => comm_adc(adc_buffer(:,1), adc_buffer(:,2)) !adc correction for first half, sky
-      self%adc_corrections(band, i+1, 1, 2)%p => comm_adc(adc_buffer(:,3), adc_buffer(:,4)) !adc correction for first half, load
-
-      call read_hdf(instfile, trim(adjustl(self%label(band)))//'/'//'adc953-'//diode_name, adc_buffer)
       self%adc_corrections(band, i+1, 2, 1)%p => comm_adc(adc_buffer(:,1), adc_buffer(:,2)) !adc correction for second half, sky
       self%adc_corrections(band, i+1, 2, 2)%p => comm_adc(adc_buffer(:,3), adc_buffer(:,4)) !adc corrections for second half, load
-
->>>>>>> be75a07d
       deallocate(adc_buffer)
 
       if (index(self%label(band), '44') /= 0) then ! read spike templates
