!================================================================================
!
! Copyright (C) 2020 Institute of Theoretical Astrophysics, University of Oslo.
!
! This file is part of Commander3.
!
! Commander3 is free software: you can redistribute it and/or modify
! it under the terms of the GNU General Public License as published by
! the Free Software Foundation, either version 3 of the License, or
! (at your option) any later version.
!
! Commander3 is distributed in the hope that it will be useful,
! but WITHOUT ANY WARRANTY; without even the implied warranty of
! MERCHANTABILITY or FITNESS FOR A PARTICULAR PURPOSE. See the
! GNU General Public License for more details.
!
! You should have received a copy of the GNU General Public License
! along with Commander3. If not, see <https://www.gnu.org/licenses/>.
!
!================================================================================
module comm_tod_WMAP_mod
   use comm_tod_mod
   use comm_param_mod
   use comm_map_mod
   use comm_conviqt_mod
   use pix_tools
   use healpix_types
   use comm_huffman_mod
   use comm_hdf_mod
   use comm_fft_mod
   use spline_1D_mod
   use comm_4D_map_mod
   use comm_zodi_mod
   use comm_tod_mapmaking_mod
   use comm_tod_pointing_mod
   use comm_tod_gain_mod
   use comm_tod_bandpass_mod
   use comm_tod_orbdipole_mod
   use comm_utils
   implicit none

   private
   public comm_WMAP_tod

   integer(i4b), parameter :: N_test = 22
   integer(i4b), parameter :: samp_N = 1
   integer(i4b), parameter :: prep_G = 15
   integer(i4b), parameter :: samp_G = 2
   integer(i4b), parameter :: prep_acal = 3
   integer(i4b), parameter :: samp_acal = 4
   integer(i4b), parameter :: prep_rcal = 18
   integer(i4b), parameter :: samp_rcal = 19
   integer(i4b), parameter :: prep_relbp = 5
   integer(i4b), parameter :: prep_absbp = 16
   integer(i4b), parameter :: samp_bp = 11
   integer(i4b), parameter :: samp_sl = 6
   integer(i4b), parameter :: samp_N_par = 7
   integer(i4b), parameter :: sel_data = 8
   integer(i4b), parameter :: bin_map = 9
   integer(i4b), parameter :: calc_chisq = 10
   integer(i4b), parameter :: output_slist = 12
   integer(i4b), parameter :: samp_mono = 13
   integer(i4b), parameter :: sub_sl      = 14
   integer(i4b), parameter :: sub_zodi = 17
   integer(i4b), parameter :: sim_map = 20
   integer(i4b), parameter :: samp_imbal = 21
   integer(i4b), parameter :: samp_bline = 22
   logical(lgt), dimension(N_test) :: do_oper

   type, extends(comm_tod) :: comm_WMAP_tod
      class(orbdipole_pointer), allocatable :: orb_dp ! orbital dipole calculator
      character(len=20), allocatable, dimension(:) :: labels ! names of fields
   contains
      procedure     :: process_tod => process_WMAP_tod
   end type comm_WMAP_tod

   interface comm_WMAP_tod
      procedure constructor
   end interface comm_WMAP_tod

contains

   !*************************************************
   !    Convert integer to string
   !*************************************************
   character(len=20) function str(k)
       integer, intent(in) :: k
       write (str, *) k
       str = adjustl(str)
   end function str


   !**************************************************
   !             Constructor
   !**************************************************
   function constructor(cpar, id_abs, info, tod_type)
      implicit none
      type(comm_params),      intent(in) :: cpar
      integer(i4b),           intent(in) :: id_abs
      class(comm_mapinfo),    target     :: info
      character(len=128),     intent(in) :: tod_type
      class(comm_WMAP_tod),   pointer    :: constructor

      integer(i4b) :: i, nside_beam, lmax_beam, nmaps_beam, ndelta
      character(len=512) :: datadir
      logical(lgt) :: pol_beam

      ! Set up WMAP specific parameters
      allocate (constructor)
      constructor%output_n_maps = 3
      constructor%samprate_lowres = 1.d0  ! Lowres samprate in Hz
      constructor%nhorn = 2
      constructor%first_call = .true.
      constructor%verbosity = cpar%verbosity


      ! Iniitialize TOD labels
      allocate (constructor%labels(6))
      constructor%labels(1) = 'map'
      constructor%labels(2) = 'res'
      constructor%labels(3) = 'ncorr'
      constructor%labels(4) = 'orb_dp'
      constructor%labels(5) = 'sl'
      constructor%labels(6) = 'bpcorr'

      ! Initialize beams
      nside_beam = 512
      nmaps_beam = 3
      pol_beam = .true.
      constructor%nside_beam = nside_beam



      !initialize the common tod stuff
      call constructor%tod_constructor(cpar, id_abs, info, tod_type)

      ! For K-band
      !constructor%x_im = [-0.00067, 0.00536]


      !TODO: this is LFI specific, write something here for wmap
      call get_tokens(cpar%ds_tod_dets(id_abs), ",", constructor%label)



      ! Read the actual TOD
      call constructor%read_tod_WMAP(constructor%label)

      call constructor%precompute_lookups()

      datadir = trim(cpar%datadir)//'/'

      ! Initialize bandpass mean and proposal matrix
      call constructor%initialize_bp_covar(trim(datadir)//cpar%ds_tod_bp_init(id_abs))

      !load the instrument file
      call constructor%load_instrument_file(nside_beam, nmaps_beam, pol_beam, cpar%comm_chain)

      allocate(constructor%slconv(constructor%ndet))
      allocate (constructor%orb_dp)
      constructor%orb_dp%p => comm_orbdipole(constructor, constructor%mbeam)
   end function constructor

   !**************************************************
   !             Driver routine
   !**************************************************
   subroutine process_WMAP_tod(self, chaindir, chain, iter, handle, map_in, delta, map_out, rms_out)
      implicit none
      class(comm_WMAP_tod), intent(inout) :: self
      character(len=*), intent(in)    :: chaindir
      integer(i4b), intent(in)    :: chain, iter
      type(planck_rng), intent(inout) :: handle
      type(map_ptr), dimension(1:, 1:), intent(inout) :: map_in       ! (ndet,ndelta)
      real(dp), dimension(0:, 1:, 1:), intent(inout) :: delta        ! (0:ndet,npar,ndelta) BP corrections
      class(comm_map), intent(inout) :: map_out      ! Combined output map
      class(comm_map), intent(inout) :: rms_out      ! Combined output rms

      integer(i4b) :: i, j, k, l, m, n, t, ntod, ndet
      integer(i4b) :: nside, npix, nmaps, naccept, ntot, ext(2), nscan_tot, nhorn
      integer(i4b) :: ierr, main_iter, n_main_iter, ndelta, ncol, n_A, np0, nout
      character(len=40), allocatable, dimension(:) :: iter_labels ! names of iters 
      real(dp)     :: t1, t2, t3, t4, t5, t6, t7, t8, t9, t10, chisq_threshold
      real(dp)     :: t_tot(22)
      real(sp)     :: inv_gain
      real(dp)     :: x_im(4)
      real(sp), allocatable, dimension(:, :)          :: n_corr, s_sky, s_skyA, s_skyB
      real(sp), allocatable, dimension(:, :)          :: s_sl, s_slA, s_slB
      real(sp), allocatable, dimension(:, :)          :: s_orbA, s_orbB, s_orb_tot
      real(sp), allocatable, dimension(:, :)          :: mask, mask2, mask_lowres, s_bp, s_bpA, s_bpB
      real(sp), allocatable, dimension(:, :)          :: s_mono, s_buf, s_tot, s_zodi
      real(sp), allocatable, dimension(:, :)          :: s_totA, s_totB
      real(sp), allocatable, dimension(:, :)          :: s_invN, s_lowres
      real(sp), allocatable, dimension(:, :, :)       :: s_sky_prop, s_bp_prop
      real(sp), allocatable, dimension(:, :, :)       :: d_calib
      real(dp), allocatable, dimension(:)             :: A_abscal, b_abscal
      real(dp), allocatable, dimension(:, :)          :: chisq_S, m_buf
      real(dp), allocatable, dimension(:, :)          :: A_map, dipole_mod, M_diag
      real(dp), allocatable, dimension(:, :, :)       :: b_map, b_mono, sys_mono
      integer(i4b), allocatable, dimension(:, :)      :: pix, psi
      integer(i4b), allocatable, dimension(:)         :: flag
      integer(i4b), allocatable, dimension(:,:)           :: tod
      real(dp), allocatable, dimension(:, :, :)       :: b_tot, M_diag_tot
      real(dp), allocatable, dimension(:, :)          :: cg_tot
      logical(lgt)       :: correct_sl, verbose, finished
      character(len=512) :: prefix, postfix, prefix4D, filename
      character(len=2048) :: Sfilename
      character(len=4)   :: ctext, myid_text
      character(len=6)   :: samptext, scantext
      character(len=512), allocatable, dimension(:) :: slist
      integer(i4b), allocatable, dimension(:)     :: procmask
      real(sp), allocatable, dimension(:, :, :, :) :: map_sky
      class(comm_map), pointer :: condmap
      class(map_ptr), allocatable, dimension(:) :: outmaps

      ! conjugate gradient parameters
      integer(i4b) :: i_max, i_min, num_cg_iters
      real(dp) :: delta_0, delta_old, delta_new, epsil(6)
      real(dp) :: alpha, beta, g, f_quad
      real(dp), allocatable, dimension(:, :, :) :: cg_sol
      real(dp), allocatable, dimension(:, :)    :: r, s, d, q
      logical(lgt) :: write_cg_iter=.false.


      real(dp) :: phi, theta
      real(dp), dimension(3) :: vnorm
      integer(i4b) :: pixind


      real(dp) :: masked_var




      ! biconjugate gradient parameters
      real(dp) :: rho_old, rho_new
      real(dp) :: omega, delta_r, delta_s
      real(dp), allocatable, dimension(:, :) :: r0, shat, p, phat, v

      call int2string(iter, ctext)
      call update_status(status, "tod_start"//ctext)

      t_tot = 0.d0
      call wall_time(t5)

      ! Set up full-sky map structures
      call wall_time(t1)
      correct_sl = .false.
      chisq_threshold = 6d0
      n_main_iter     = 6
      ndet = self%ndet
      nhorn = self%nhorn
      ndelta = size(delta, 3)
      nside = map_out%info%nside
      nmaps = map_out%info%nmaps
      npix = 12*nside**2
      nout = self%output_n_maps
      nscan_tot = self%nscan_tot
      x_im(1) = self%x_im(1)
      x_im(2) = self%x_im(1)
      x_im(3) = self%x_im(2)
      x_im(4) = self%x_im(2)
      allocate(A_abscal(self%ndet), b_abscal(self%ndet))
      allocate (map_sky(nmaps, self%nobs, 0:ndet, ndelta))
      allocate (chisq_S(ndet, ndelta))
      allocate(dipole_mod(nscan_tot, ndet))
      allocate (slist(self%nscan))
      slist = ''
      allocate (outmaps(nout))
      do i = 1, nout
         outmaps(i)%p => comm_map(map_out%info)
      end do
      call int2string(chain, ctext)
      call int2string(iter, samptext)
      prefix = trim(chaindir)//'/tod_'//trim(self%freq)//'_'
      postfix = '_c'//ctext//'_k'//samptext//'.fits'

      ! Distribute fullsky maps
      allocate (m_buf(0:npix - 1, nmaps))
      do j = 1, ndelta
         do i = 1, self%ndet
            map_in(i, j)%p%map = map_in(i, j)%p%map
            call map_in(i, j)%p%bcast_fullsky_map(m_buf)
            if (.false. .and. self%myid == 0) then
               filename = trim(chaindir) // '/fg_' // trim(self%label(i)) // '_v1.fits'
               call write_map2(filename, m_buf)
            end if
            do k = 1, self%nobs
               map_sky(:, k, i, j) = m_buf(self%ind2pix(k), :)
            end do
         end do
         do k = 1, self%nobs
            do l = 1, nmaps
               map_sky(l, k, 0, j) = sum(map_sky(l, k, 1:ndet, j))/ndet
            end do
         end do
      end do
      deallocate (m_buf)
!      call mpi_finalize(ierr)
!      stop

      allocate(procmask(0:npix-1))
      procmask = 0
      do i = 1, size(self%procmask%map(:,1))
         procmask(self%procmask%info%pix(i)) = nint(self%procmask%map(i-1,1))
      end do
      call mpi_allreduce(mpi_in_place, procmask, size(procmask), MPI_INTEGER, MPI_SUM, self%info%comm, ierr)
      !where (procmask .ge. 1)
      !    procmask = 1
      !end where

      call wall_time(t2); t_tot(9) = t2 - t1

      ! Compute far sidelobe Conviqt structures
      call wall_time(t1)
      do i = 1, self%ndet
         if (.not. correct_sl) exit
         !TODO: figure out why this is rotated
         call map_in(i,1)%p%YtW()  ! Compute sky a_lms
         self%slconv(i)%p => comm_conviqt(self%myid, self%comm_shared, &
              & self%myid_inter, self%comm_inter, self%slbeam(i)%p%info%nside, &
              & 100, 3, 100, self%slbeam(i)%p, map_in(i,1)%p, 2)
      end do
      call wall_time(t2); t_tot(13) = t2-t1

      call update_status(status, "tod_init")
      call wall_time(t3)
      do_oper             = .true.
      allocate (M_diag(0:npix-1, nmaps))
      allocate ( b_map(0:npix-1, nmaps, nout))
      M_diag = 0d0
      b_map = 0d0
      ! There are five main iterations, for imbalance, absolute calibration, 
      ! relative calibration, time-variable calibration, and 
      ! correlated noise estimation.
      allocate(iter_labels(n_main_iter))
      iter_labels(1) = 'baseline'
      iter_labels(2) = 'absolute calibration'
      iter_labels(3) = 'relative calibration'
      iter_labels(4) = 'time-varying gain'
      iter_labels(5) = 'imbalance'
      iter_labels(6) = 'ncorr, npar, binmap, and chisq'

      main_it: do main_iter = 1, n_main_iter
         call update_status(status, "tod_istart")

         if (self%myid == 0 .and. self%verbosity > 0) write(*,'(A, I, X, A)') '  Performing main iteration = ', main_iter, iter_labels(main_iter)
         ! Select operations for current iteration
         do_oper(samp_bline)   = (main_iter == n_main_iter-5) ! .false. !  
         do_oper(samp_acal)    = (main_iter == n_main_iter-4) ! .false. !      
         do_oper(samp_rcal)    = (main_iter == n_main_iter-3) ! .false. !      
         do_oper(samp_G)       = (main_iter == n_main_iter-2) ! .false. !      
         do_oper(samp_imbal)   = (main_iter == n_main_iter-1) ! .false. !  
         do_oper(samp_N)       = (main_iter >= n_main_iter-0) ! .false. ! 
         do_oper(samp_N_par)   = do_oper(samp_N)
         do_oper(prep_relbp)   = ndelta > 1 .and. (main_iter == n_main_iter-0)
         do_oper(prep_absbp)   = .false. ! ndelta > 1 .and. (main_iter == n_main_iter-0) .and. .not. self%first_call .and. mod(iter,2) == 1
         do_oper(samp_bp)      = ndelta > 1 .and. (main_iter == n_main_iter-0)
         do_oper(samp_mono)    = .false.
         do_oper(bin_map)      = (main_iter == n_main_iter  )
         do_oper(sel_data)     = .false.
         do_oper(calc_chisq)   = (main_iter == n_main_iter  )
         do_oper(sub_sl)       = correct_sl
         do_oper(sub_zodi)     = self%subtract_zodi
         do_oper(output_slist) = mod(iter, 3) == 0
         do_oper(sim_map)      = .false. ! (main_iter == 1) !   

         dipole_mod = 0

         if (do_oper(samp_acal) .or. do_oper(samp_rcal) .or. do_oper(samp_imbal)) then
            A_abscal = 0.d0; b_abscal = 0.d0
         end if

         ! Perform main analysis loop
         naccept = 0; ntot = 0
         do i = 1, self%nscan
            call wall_time(t7)


            if (.not. any(self%scans(i)%d%accept)) cycle

            ! Short-cuts to local variables
            ndet = self%ndet
            ntod = self%scans(i)%ntod

            ! Set up local data structure for current scan
            allocate (n_corr(ntod, ndet))                 ! Correlated noise in V
            allocate (s_sl(ntod, ndet))                   ! Sidelobe in uKcmb 
            allocate (s_slA(ntod, ndet))                  ! Sidelobe in uKcmb (beam A)
            allocate (s_slB(ntod, ndet))                  ! Sidelobe in uKcmb (beam B)
            allocate (s_sky(ntod, ndet))                  ! Sky signal in uKcmb
            allocate (s_skyA(ntod, ndet))                  ! Sky signal in uKcmb
            allocate (s_skyB(ntod, ndet))                  ! Sky signal in uKcmb
            allocate (s_sky_prop(ntod, ndet, 2:ndelta))   ! Sky signal in uKcmb
            allocate (s_bp(ntod, ndet))                   ! Signal minus mean
            allocate (s_bpA(ntod, ndet))                   ! Signal minus mean
            allocate (s_bpB(ntod, ndet))                   ! Signal minus mean
            allocate (s_bp_prop(ntod, ndet, 2:ndelta))    ! Signal minus mean
            allocate (s_orbA(ntod, ndet))                 ! Orbital dipole (beam A)
            allocate (s_orbB(ntod, ndet))                 ! Orbital dipole (beam B)
            allocate (s_orb_tot(ntod, ndet))              ! Orbital dipole (both)
            allocate (s_buf(ntod, ndet))                  ! Buffer
            allocate (s_tot(ntod, ndet))                  ! Sum of all sky components
            allocate (s_totA(ntod, ndet))                  ! Sum of all sky components
            allocate (s_totB(ntod, ndet))                  ! Sum of all sky components
            allocate (mask(ntod, ndet))                   ! Processing mask in time
            allocate (mask2(ntod, ndet))                  ! Processing mask in time
            allocate (pix(ntod, nhorn))             ! Decompressed pointing
            allocate (psi(ntod, nhorn))             ! Decompressed pol angle
            allocate (tod(ntod, ndet))              ! Decompressed tod
            allocate (flag(ntod))                   ! Decompressed flags

            ! --------------------
            ! Analyze current scan
            ! --------------------

            ! Decompress pointing, psi and flags for current scan
            call wall_time(t1)
            call self%decompress_pointing_and_flags(i, 1, pix, psi, flag)
            do j = 1, ndet
               if (.not. self%scans(i)%d(j)%accept) cycle
               call self%decompress_tod(i, j, tod(:,j))
            end do
            ! Implement the tod 
            ! Every module that requires the tod, make the tod an argument
            call wall_time(t2); t_tot(11) = t_tot(11) + t2 - t1

            ! Construct sky signal template
            call wall_time(t1)
            if (do_oper(bin_map) .or. do_oper(prep_relbp)) then
               call project_sky_differential(self, map_sky(:,:,:,1), pix, psi, flag, &
                 & procmask, i, s_skyA, s_skyB, mask, s_bpA=s_bpA, s_bpB=s_bpB)
            else
               call project_sky_differential(self, map_sky(:,:,:,1), pix, psi, flag, &
                    & procmask, i, s_skyA, s_skyB, mask)
               s_bpA = 0.
               s_bpB = 0.
               s_bp  = 0.
            end if
            do j = 1, ndet
               if (.not. self%scans(i)%d(j)%accept) cycle
               s_sky(:, j) = (1d0+x_im(j))*s_skyA(:,j) - &
                           & (1d0-x_im(j))*s_skyB(:,j)
               if (do_oper(bin_map) .or. do_oper(prep_relbp)) then
                  s_bp(:, j)  = (1d0+x_im(j))*s_bpA(:,j) - &
                              & (1d0-x_im(j))*s_bpB(:,j)
               end if
            end do

            if (main_iter == 1 .and. self%first_call) then
               do j = 1, ndet
                  if (all(mask(:,j) == 0)) self%scans(i)%d(j)%accept = .false.
                  if (self%scans(i)%d(j)%sigma0 <= 0.d0) self%scans(i)%d(:)%accept = .false.
               end do
            end if
            call wall_time(t2); t_tot(1) = t_tot(1) + t2-t1

            ! Construct orbital dipole template
            call wall_time(t1)
            if (.true.) then
               call self%orb_dp%p%compute_orbital_dipole_pencil(i, pix(:,1), psi(:,1), s_orbA, 1d3)
               call self%orb_dp%p%compute_orbital_dipole_pencil(i, pix(:,2), psi(:,2), s_orbB, 1d3)
               do j = 1, ndet
                  if (.not. self%scans(i)%d(j)%accept) cycle
                  s_orb_tot(:, j) = (1d0+x_im(j))*s_orbA(:,j) - &
                                  & (1d0-x_im(j))*s_orbB(:,j)
               end do
            else
               s_orbA    = 0.
               s_orbB    = 0.
               s_orb_tot = 0.
            end if
            call wall_time(t2); t_tot(2) = t_tot(2) + t2-t1

            ! Construct sidelobe template
            call wall_time(t1)
            if (do_oper(sub_sl)) then
               do j = 1, ndet
                  if (.not. self%scans(i)%d(j)%accept) then
                    s_sl(:,j) = 0.
                    s_slA(:,j) = 0.
                    s_slB(:,j) = 0.
                    cycle
                  end if
                  ! K113/114 are horn A
                  ! K123/124 are horn B
                  ! Only for the sidelobe
                  call self%construct_sl_template(self%slconv(1)%p, &
                       & pix(:,1), psi(:,1), s_slA(:,j), 0d0)
                  call self%construct_sl_template(self%slconv(3)%p, &
                       & pix(:,2), psi(:,2), s_slB(:,j), 0d0)
                  s_slA(:,j) = 2 * s_slA(:,j) 
                  s_slB(:,j) = 2 * s_slB(:,j) 
                  s_sl(:, j) = (1d0+x_im(j))*s_slA(:,j) - &
                               (1d0-x_im(j))*s_slB(:,j)
               end do
            else
               s_sl = 0.
               s_slA = 0.
               s_slB = 0.
            end if
            call wall_time(t2); t_tot(12) = t_tot(12) + t2-t1

            ! Add orbital dipole and sidelobes to total signal
            s_totA = 0.
            s_totB = 0.
            s_tot = 0.
            do j = 1, ndet
               if (.not. self%scans(i)%d(j)%accept) cycle
               s_totA(:, j) = s_skyA(:, j) + s_slA(:, j) + s_orbA(:,j) 
               s_totB(:, j) = s_skyB(:, j) + s_slB(:, j) + s_orbB(:,j) 
               s_tot(:, j) = (1d0+x_im(j))*s_totA(:,j) - &
                           & (1d0-x_im(j))*s_totB(:,j)
            end do


            !!!!!!!!!!!!!!!!!!!!!
            ! Baseline estimation
            !!!!!!!!!!!!!!!!!!!!!

            ! n.b. this should be taken care of in the ncorr sampling. Still
            ! working on why this is the case. For now, just estimating it using
            ! Hinshaw et al. 2003 Eqn (21). If we are stuck with this, should
            ! replace it with a sampling step.

            do j = 1, ndet
              if (.not. self%scans(i)%d(j)%accept) cycle
              if (do_oper(samp_bline)) then
                self%scans(i)%d(j)%baseline =sum((tod(:,j) &
              &- self%scans(i)%d(j)%gain*s_tot(:,j))*mask(:,j))/sum(mask(:,j))
                if (trim(self%operation) == 'sample') then
                  self%scans(i)%d(j)%baseline = self%scans(i)%d(j)%baseline &
                   &  + rand_gauss(handle)/sqrt(sum(mask(:,j)*self%scans(i)%d(j)%sigma0**2))
                end if
              end if
            end do

            !!!!!!!!!!!!!!!!!!!
            ! Gain calculations
            !!!!!!!!!!!!!!!!!!!

            s_buf = 0.
            ! Precompute filtered signal for calibration
            if (do_oper(samp_G) .or. do_oper(samp_rcal) .or. do_oper(samp_acal)) then
               call self%downsample_tod(s_orb_tot(:,1), ext)
               allocate(     s_invN(ext(1):ext(2), ndet))      ! s * invN
               allocate(mask_lowres(ext(1):ext(2), ndet))
               do j = 1, ndet
                  if (.not. self%scans(i)%d(j)%accept) cycle
                  call self%downsample_tod(mask(:,j), ext, &
                       & mask_lowres(:,j), threshold=0.9)!, mask(:,j))
                  if (do_oper(samp_G) .or. do_oper(samp_rcal) .or. .not. self%orb_abscal) then
                     s_buf(:,j) = s_tot(:,j)
                     call fill_all_masked(s_buf(:,j), mask(:,j), ntod, &
                     &  .false., &   !trim(self%operation)=='sample', &
                     &  real(self%scans(i)%d(j)%sigma0, sp), &
                     &  handle, self%scans(i)%chunk_num)
                     call self%downsample_tod(s_buf(:,j), ext, &
                          & s_invN(:,j))!, mask(:,j))
                  else
                     call self%downsample_tod(s_orb_tot(:,j), ext, &
                          & s_invN(:,j))!, mask(:,j))
                  end if
               end do
               call multiply_inv_N(self, i, s_invN,   sampfreq=self%samprate_lowres, pow=0.5d0)

!!$                  write(*,*) 'hei',  self%myid
!!$                  if (self%myid == 62) then
!!$                     open(58,file='s_invN.dat')
!!$                     do k = 1, size(s_invN,1)
!!$                        write(58,*) k, s_invN(k,1)
!!$                     end do
!!$                     close(58)
!!$                  end if
!!$                  call mpi_finalize(ierr)
!!$                  stop

            else if (do_oper(samp_imbal)) then
               call self%downsample_tod(s_orb_tot(:,1), ext)
               allocate(  s_invN(ext(1):ext(2), ndet))      ! s * invN
               do j = 1, ndet
                  if (.not. self%scans(i)%d(j)%accept) cycle
                   s_buf(:,j) = self%scans(i)%d(j)%gain*(s_totA(:,j)+s_totB(:,j))
                   call fill_all_masked(s_buf(:,j), mask(:,j), ntod, &
                   &  .false., &   !trim(self%operation)=='sample', &
                   &  real(self%scans(i)%d(j)%sigma0, sp), &
                   &  handle, self%scans(i)%chunk_num)
                   call self%downsample_tod(s_buf(:,j), ext, &
                        & s_invN(:,j))!, mask(:,j))
               end do
               call multiply_inv_N(self, i, s_invN,   sampfreq=self%samprate_lowres, pow=0.5d0)
            end if

            ! Prepare for absolute calibration
            call wall_time(t1)
            if (do_oper(samp_acal) .or. do_oper(samp_rcal)) then
               do j = 1, ndet
                  if (.not. self%scans(i)%d(j)%accept) cycle
                  if (do_oper(samp_acal)) then
                     if (self%orb_abscal) then
                        s_buf(:, j) = real(self%gain0(0),sp) * (s_tot(:, j) - s_orb_tot(:, j)) + &
                             & real(self%gain0(j) + self%scans(i)%d(j)%dgain,sp) * s_tot(:, j)
                     else
                        !if (self%scanid(i)==2114) write(*,*) j, self%gain0(j), self%scans(i)%d(j)%dgain, mean(abs(1.d0*s_tot(:, j)))
                        s_buf(:, j) = real(self%gain0(j) + self%scans(i)%d(j)%dgain,sp) * s_tot(:, j)
                     end if
                  else
                     s_buf(:,j) = real(self%gain0(0) + self%scans(i)%d(j)%dgain,sp) * s_tot(:, j)
                  end if
               end do

               call accumulate_abscal(self, i, mask, s_buf, s_invN, s_invN, A_abscal, b_abscal, handle, do_oper(samp_acal), mask_lowres=mask_lowres, tod_arr=tod)
            else if (do_oper(samp_imbal)) then
               do j = 1, ndet
                 ! this is subtracted from the data, equivalent to the first
                 ! equality in Eqn 17 of Gjerlow et al. 2021
                 s_buf(:,j) = self%scans(i)%d(j)%gain * (s_totA(:,j) - s_totB(:,j))
               end do

               call accumulate_imbal_cal(self, i, mask, s_buf, s_invN, s_invN, A_abscal, b_abscal, handle, tod_arr=tod)
            end if
            call wall_time(t2); t_tot(14) = t_tot(14) + t2-t1

            ! Fit gain
            if (do_oper(samp_G)) then
               call wall_time(t1)
               call calculate_gain_mean_std_per_scan(self, i, s_invN, mask, s_invN, s_tot, handle, mask_lowres=mask_lowres, tod_arr=tod)
               call wall_time(t2); t_tot(4) = t_tot(4) + t2-t1
            end if

            ! Fit correlated noise
            if (do_oper(samp_N)) then
               call wall_time(t1)
               do j = 1, ndet
                  if (.not. self%scans(i)%d(j)%accept) cycle
                  if (do_oper(samp_mono)) then
                     s_buf(:,j) = s_tot(:,j)-s_mono(:,j)
                  else
                     s_buf(:,j) = s_tot(:,j)
                  end if
               end do
               call sample_n_corr(self, handle, i, mask, s_buf, n_corr, pix, .false., tod_arr=tod)
               do j = 1, ndet
                  n_corr(:,j) = n_corr(:, j) - sum(n_corr(:,j))/ size(n_corr,1)
               end do
               call wall_time(t2); t_tot(3) = t_tot(3) + t2-t1
            else
               n_corr = 0.
            end if

            ! Compute noise spectrum
            if (do_oper(samp_N_par)) then
               call wall_time(t1)
               call sample_noise_psd(self, handle, i, mask, s_tot, n_corr, tod_arr=tod)
               call wall_time(t2); t_tot(6) = t_tot(6) + t2-t1
            end if

            !! Compute chisquare
            verbose = (self%verbosity > 2)
            if (do_oper(calc_chisq)) then
               call wall_time(t1)
               do j = 1, ndet
                  if (.not. self%scans(i)%d(j)%accept) cycle
                  s_buf(:,j) =  s_sl(:,j) + s_orb_tot(:,j)
                  if (do_oper(samp_mono)) s_buf(:,j) =  s_buf(:,j) + s_mono(:,j)
                  call self%compute_chisq(i, j, mask(:,j), s_sky(:,j), &
                       & s_buf(:,j), n_corr(:,j), verbose=.false., tod_arr=tod)
               end do
               call wall_time(t2); t_tot(7) = t_tot(7) + t2-t1
            end if

            !*******************
            ! Compute binned map
            !*******************

            ! Get calibrated map
            if (do_oper(bin_map)) then
               call wall_time(t1)
               allocate (d_calib(nout, ntod, ndet))
               d_calib = 0.
               do j = 1, ndet
                  if (.not. self%scans(i)%d(j)%accept) cycle
                  inv_gain = 1.0/real(self%scans(i)%d(j)%gain, sp)
!!$                  write(*,*) 'a', j, inv_gain
!!$                  write(*,*) 'b', j, sum(abs(n_corr(:,j)))
!!$                  write(*,*) 'c', j, sum(abs(s_tot(:,j)))
!!$                  write(*,*) 'd', j, sum(abs(s_sky(:,j)))
!!$                  write(*,*) 'e', j, sum(abs(s_bp(:,j)))
                  d_calib(1, :, j) = (tod(:,j) - &
                     & self%scans(i)%d(j)%baseline - n_corr(:, j))* &
                     & inv_gain - s_tot(:, j) + s_sky(:, j) - s_bp(:, j)
                  if (nout > 1) d_calib(2, :, j) = d_calib(1, :, j) - &
                    & s_sky(:, j) + s_bp(:, j) ! Residual

                  if (nout > 2) d_calib(3, :, j) = (n_corr(:, j) - sum(n_corr(:, j)/ntod))*inv_gain
                  if (do_oper(bin_map) .and. nout > 3) d_calib(4,:,j) = s_orb_tot(:,j)
                  if (do_oper(bin_map) .and. nout > 4) d_calib(5,:,j) = s_sl(:,j)
                  if (do_oper(bin_map) .and. nout > 5) d_calib(6,:,j) = s_bp(:,j)

                  if (do_oper(prep_relbp)) then
                     do k = 2, ndelta
                        d_calib(self%output_n_maps+k-1,:,j) = d_calib(1,:,j) + s_bp(:,j) - s_bp_prop(:,j,k)
                     end do
                  end if

               end do

               call wall_time(t2); t_tot(5) = t_tot(5) + t2-t1


               call wall_time(t1)
               if (.true. .and. i==1 .and. do_oper(bin_map) .and. self%first_call) then
                  call int2string(self%scanid(i), scantext)
                  if (self%myid == 0 .and. self%verbosity > 0) write(*,*) 'Writing tod to txt'
                  do k = 1, self%ndet
                     open(78,file=trim(chaindir)//'/tod_'//trim(self%label(k))//'_pid'//scantext//'.dat', recl=1024)
                     write(78,*) "# Sample   uncal_TOD (mK)  n_corr (mK) cal_TOD (mK)  skyA (mK)  skyB (mK)"// &
                          & " s_orbA (mK)  s_orbB (mK)  mask, baseline, invgain, flag"
                     do j = 1, ntod
                        inv_gain = 1.0/real(self%scans(i)%d(k)%gain, sp)
                        write(78,*) j, tod(j, k), n_corr(j, k), d_calib(1,j,k), &
                         &  s_skyA(j,k), s_skyB(j,k), s_orbA(j,k), s_orbB(j,k), mask(j, k), self%scans(i)%d(k)%baseline, inv_gain, flag(j)
                     end do
                     close(78)
                  end do
                  !call mpi_finalize(ierr)
                  !stop
               end if
               call wall_time(t2); t_tot(22) = t2 - t1

               call wall_time(t1)
               ! Bin the calibrated map
               call bin_differential_TOD(self, d_calib, pix,  &
                 & psi, flag, self%x_im, procmask, b_map, M_diag, i, &
                 & do_oper(prep_relbp))
               deallocate(d_calib)
               call wall_time(t2); t_tot(8) = t_tot(8) + t2-t1
            end if

            do j = 1, ndet
               if (.not. self%scans(i)%d(j)%accept) cycle
               masked_var = masked_variance(s_sky(:, j), mask(:, j))
               if (masked_var == 9999999999999) then
                 dipole_mod(self%scanid(i), j) = 0
               else
                 dipole_mod(self%scanid(i), j) = masked_var
               end if
            end do

            ! Clean up
            deallocate (n_corr, s_sky, s_orbA, s_orbB, s_orb_tot, s_tot, s_buf)
            deallocate (s_totA, s_totB)
            deallocate (s_sl, s_slA, s_slB, s_sky_prop)
            deallocate (s_skyA, s_skyB)
            deallocate (mask, mask2, pix, psi, flag, tod)
            if (allocated(s_invN)) deallocate (s_invN)
            if (allocated(mask_lowres)) deallocate (mask_lowres)
            deallocate(s_bp, s_bp_prop, s_bpA, s_bpB)

            call wall_time(t8); t_tot(19) = t_tot(19) + t8-t7
            if (do_oper(output_slist)) then
               self%scans(i)%proctime   = self%scans(i)%proctime   + t8-t7
               self%scans(i)%n_proctime = self%scans(i)%n_proctime + 1
               if (main_iter == n_main_iter) then
                  write(slist(i),*) self%scanid(i), '"',trim(self%hdfname(i)), &
                       & '"', real(self%scans(i)%proctime/self%scans(i)%n_proctime,sp),real(self%spinaxis(i,:),sp)
               end if
            end if
         end do

         call mpi_allreduce(mpi_in_place, dipole_mod, size(dipole_mod), MPI_DOUBLE_PRECISION, MPI_SUM, self%info%comm, ierr)

         if (do_oper(samp_imbal)) then
            call wall_time(t1)
            call sample_imbal_cal(self, handle, A_abscal, b_abscal)
            x_im(1) = self%x_im(1)
            x_im(2) = self%x_im(1)
            x_im(3) = self%x_im(2)
            x_im(4) = self%x_im(2)
            call wall_time(t2); t_tot(16) = t_tot(16) + t2-t1
         end if

         if (do_oper(samp_acal)) then
            call wall_time(t1)
            call sample_abscal_from_orbital(self, handle, A_abscal, b_abscal)
            call wall_time(t2); t_tot(16) = t_tot(16) + t2-t1
         end if

         if (do_oper(samp_rcal)) then
            call wall_time(t1)
            call sample_relcal(self, handle, A_abscal, b_abscal)
            call wall_time(t2); t_tot(16) = t_tot(16) + t2-t1
         end if

         if (do_oper(samp_G)) then
            call wall_time(t1)
            call sample_smooth_gain(self, handle, dipole_mod)
            call wall_time(t2); t_tot(4) = t_tot(4) + t2-t1
         end if

      end do main_it
      deallocate(iter_labels)
      call wall_time(t4)


      ! Output latest scan list with new timing information
      if (do_oper(output_slist)) then
         call update_status(status, "scanlist1")
         call wall_time(t1)
         call self%output_scan_list(slist)
         call wall_time(t2); t_tot(20) = t_tot(20) + t2-t1
         call update_status(status, "scanlist2")
      end if

      ! ************************
      ! Finalize maps
      ! ************************
      call wall_time(t1)
      call update_status(status, "Running allreduce on M_diag")
      call mpi_allreduce(mpi_in_place, M_diag, size(M_diag), &
           & MPI_DOUBLE_PRECISION, MPI_SUM, self%info%comm, ierr)
      call update_status(status, "Running allreduce on b")
      call mpi_allreduce(mpi_in_place, b_map, size(b_map), &
           & MPI_DOUBLE_PRECISION, MPI_SUM, self%info%comm, ierr)


      np0 = self%info%np
      allocate (cg_tot(0:np0 - 1, nmaps))

      ! write out M_diag, b_map to fits.
      cg_tot = b_map(self%info%pix, 1:nmaps, 1)
      call write_fits_file_iqu(trim(prefix)//'b'//trim(postfix), cg_tot, outmaps)
      cg_tot = M_diag(self%info%pix, 1:nmaps)
      call write_fits_file_iqu(trim(prefix)//'M'//trim(postfix), cg_tot, outmaps)
      !cg_tot = b_map(self%info%pix, 1:nmaps, 5)
      !call write_fits_file_iqu(trim(prefix)//'b_sl'//trim(postfix), cg_tot, outmaps)


      where (M_diag == 0d0)
         M_diag = 1d0
      end where

      ! Conjugate Gradient solution to (P^T Ninv P) m = P^T Ninv d, or Ax = b
      call update_status(status, "Allocating cg arrays")
      allocate (cg_sol(0:npix-1, nmaps, nout))
      if (self%myid == 0) then 
         allocate (r     (0:npix-1, nmaps))
         allocate (r0    (0:npix-1, nmaps))
         allocate (q     (0:npix-1, nmaps))
         allocate (p     (0:npix-1, nmaps))
         allocate (s     (0:npix-1, nmaps))
         allocate (shat  (0:npix-1, nmaps))
         allocate (m_buf (0:npix-1, nmaps))
         allocate (phat  (0:npix-1, nmaps))
         allocate (v     (0:npix-1, nmaps))

         cg_sol = 0.0d0
<<<<<<< HEAD
=======
         !cg_sol(:,:,1) = map_sky(:,:,0,1)
>>>>>>> fe5dc275
         epsil(1)   = 1d-10
         epsil(2:6) = 1.d-6
         i_max = 100
         i_min = 0
         num_cg_iters = 0

         if (self%verbosity > 0) write(*,*) '  Running BiCG'
      end if

      call wall_time(t9)
      do l=1, nout
         if (self%myid==0) then
            if (self%verbosity > 0) write(*,*) '    Solving for ', trim(adjustl(self%labels(l)))
            call update_status(status, "Starting bicg-stab")
            if (.false. .and. l == 1) then
               call compute_Ax(self, self%x_im, procmask, cg_sol(:,:,1), v)
               r = b_map(:, :, l) - v 
            else
               r  = b_map(:, :, l)
            end if
            r0 = b_map(:, :, l)
            if (maxval(r) == 0) cycle
            delta_r = sum(r**2/M_diag)
            ! WMAP's metric was |Ax-b|/|b| < 10^-8, which essentially is 
            delta_0 = delta_r
            delta_s = delta_s

            omega = 1d0
            alpha = 1d0

            rho_new = sum(r0*r)
            bicg: do i = 1, i_max
               rho_old = rho_new
               rho_new = sum(r0*r)
               if (i==1) then
                  p = r
               else
                  beta = (rho_new/rho_old) * (omega/alpha)
!!$                  write(*,*) 'rho_new', rho_new
!!$                  write(*,*) 'rho_old', rho_old
!!$                  write(*,*) 'omega', omega
!!$                  write(*,*) 'alpha', alpha
!!$                  write(*,*) 'beta', beta
!!$                  write(*,*) 'r', sum(abs(r))
!!$                  write(*,*) 'p', sum(abs(p))
!!$                  write(*,*) 'v', sum(abs(v))
                  p = r + beta*(p - omega*v)
               end if
               phat = p/M_diag
               
               call update_status(status, "Calling v=Ap")
               call compute_Ax(self, self%x_im, procmask, phat, v)
               num_cg_iters = num_cg_iters + 1

               alpha         = rho_new/sum(r0*v)
               cg_sol(:,:,l) = cg_sol(:,:,l) + alpha*phat
               s             = r - alpha*v
               shat          = s/M_diag
               alpha         = rho_new/sum(r0*v)
               delta_s       = sum(s*shat)

               if (self%myid==0 .and. self%verbosity > 1) then 
                  write(*,101) 2*i-1, delta_s/delta_0
101               format (6X, I4, ':   delta_s/delta_0:',  2X, ES9.2)
               end if

               if (delta_s .le. (delta_0*epsil(l)) .and. 2*i-1 .ge. i_min) then
                  finished = .true.
                  call mpi_bcast(finished, 1,  MPI_LOGICAL, 0, self%info%comm, ierr)
                  exit bicg
               end if

               call update_status(status, "Calling  q= A shat")
               call compute_Ax(self, self%x_im, procmask, shat, q)

               omega         = sum(q*s)/sum(q**2)
               cg_sol(:,:,l) = cg_sol(:,:,l) + omega*shat

               if (mod(i, 10) == 1 .or. beta > 1.d8) then
                  call update_status(status, 'r = b - Ax')
                  call compute_Ax(self, self%x_im, procmask, cg_sol(:,:,l), r)
                  r = b_map(:, :, l) - r
               else
                  call update_status(status, 'r = s - omega*t')
                  r = s - omega*q
               end if

               delta_r      = sum(r**2/M_diag)
               num_cg_iters = num_cg_iters + 1

               if (self%verbosity > 1) then 
                  write(*,102) 2*i, delta_r/delta_0
102               format (6X, I4, ':   delta_r/delta_0:',  2X, ES9.2)
               end if
               if (delta_r .le. delta_0*epsil(l) .and. 2*i .ge. i_min) then
                  finished = .true.
                  call mpi_bcast(finished, 1,  MPI_LOGICAL, 0, self%info%comm, ierr)
                  exit bicg
               end if
            end do bicg
         else
            loop: do while (.true.) 
               call mpi_bcast(finished, 1,  MPI_LOGICAL, 0, self%info%comm, ierr)
               if (finished) exit loop
               call compute_Ax(self, self%x_im, procmask)
            end do loop
         end if
      end do

      call wall_time(t10); t_tot(21) = (t10 - t9)

      call mpi_bcast(cg_sol, size(cg_sol),  MPI_DOUBLE_PRECISION, 0, self%info%comm, ierr)
      call mpi_bcast(num_cg_iters, 1,  MPI_INTEGER, 0, self%info%comm, ierr)
      do k = 1, self%output_n_maps
         do j = 1, nmaps
            outmaps(k)%p%map(:, j) = cg_sol(self%info%pix, j, k)
         end do
      end do

      map_out%map = outmaps(1)%p%map
      ! Sometimes get a float invalid error here...
      rms_out%map = M_diag(self%info%pix, 1:nmaps)**-0.5
      call outmaps(1)%p%writeFITS(trim(prefix)//'map'//trim(postfix))
      call rms_out%writeFITS(trim(prefix)//'rms'//trim(postfix))
      do n = 2, self%output_n_maps
        call outmaps(n)%p%writeFITS(trim(prefix)//trim(adjustl(self%labels(n)))//trim(postfix))
      end do

      if (self%first_call) then
         call mpi_reduce(ntot, i, 1, MPI_INTEGER, MPI_SUM, &
              & self%numprocs/2, self%info%comm, ierr)
         ntot = i
         call mpi_reduce(naccept, i, 1, MPI_INTEGER, MPI_SUM, &
              & self%numprocs/2, self%info%comm, ierr)
         naccept = i
      end if
      call wall_time(t2); t_tot(10) = t_tot(10) + t2 - t1
      call wall_time(t6)
      if (self%myid == self%numprocs/2 .and. self%verbosity > 0) then
         write(*,*) '  Time dist sky        = ', nint(t_tot(9))
         write(*,*) '  Time sl precomp      = ', nint(t_tot(13))
         write(*,*) '  Time decompress      = ', nint(t_tot(11))
         write(*,*) '  Time project         = ', nint(t_tot(1))
         write(*,*) '  Time orbital         = ', nint(t_tot(2))
         write(*,*) '  Time sl interp       = ', nint(t_tot(12))
         write(*,*) '  Time ncorr           = ', nint(t_tot(3))
         write(*,*) '  Time gain            = ', nint(t_tot(4))
         write(*,*) '  Time absgain         = ', nint(t_tot(14))
         write(*,*) '  Time sel data        = ', nint(t_tot(15))
         write(*,*) '  Time clean           = ', nint(t_tot(5))
         write(*,*) '  Time noise           = ', nint(t_tot(6))
         write(*,*) '  Time samp abs        = ', nint(t_tot(16))
         write(*,*) '  Time samp bp         = ', nint(t_tot(17))
         write(*,*) '  Time chisq           = ', nint(t_tot(7))
         write(*,*) '  Time bin             = ', nint(t_tot(8))
         write(*,*) '  Time scanlist        = ', nint(t_tot(20))
         write(*,*) '  Time final           = ', nint(t_tot(10))
         write(*,*) '  Time solving cg      = ', nint(t_tot(21))
         write(*,*) '  Time per cg iter     = ', nint(t_tot(21)/num_cg_iters)
         write(*,*) '  Number of cg iters   = ', num_cg_iters
         write(*,*) '  Time writing to txt  = ', nint(t_tot(22))
         write(*,*) '  Time total           = ', int(t6-t5), int(sum(t_tot(1:18)))
      end if

      ! Clean up temporary arrays
      deallocate(A_abscal, b_abscal, chisq_S, procmask)
      deallocate(b_map, M_diag, cg_tot)
      if (allocated(b_mono)) deallocate (b_mono)
      if (allocated(sys_mono)) deallocate (sys_mono)
      if (allocated(slist)) deallocate (slist)
      if (allocated(dipole_mod)) deallocate (dipole_mod)

      if (allocated(outmaps)) then
         do i = 1, nout
            call outmaps(i)%p%dealloc
         end do
         deallocate (outmaps)
      end if

      deallocate (map_sky, cg_sol)
      if (self%myid == 0) deallocate (r, s, q, r0, shat, p, phat, v, m_buf)

      if (correct_sl) then
         do i = 1, self%ndet
            call self%slconv(i)%p%dealloc(); deallocate(self%slconv(i)%p)
         end do
      end if

      call int2string(iter, ctext)
      call update_status(status, "tod_end"//ctext)

      ! Parameter to check if this is first time routine has been
      self%first_call = .false.

   end subroutine process_WMAP_tod



   !!!!!!!!!!!!!!!!!!!!!!!!!!!!!!!!!!!!!!!!!!!!!!!!!!!!!!!!!!!!!!!!
   ! Subroutine to save time-ordered-data chunk
   !!!!!!!!!!!!!!!!!!!!!!!!!!!!!!!!!!!!!!!!!!!!!!!!!!!!!!!!!!!!!!!!
   subroutine write_tod_chunk(filename, tod)
     implicit none
     character(len=*),                   intent(in) :: filename
     real(sp),         dimension(:),     intent(in) :: tod
     ! Expects one-dimensional TOD chunk

     integer(i4b) :: unit, n_tod, t

     n_tod = size(tod)

     unit = getlun()
     open(unit,file=trim(filename), recl=1024)
     write(unit,*) '# TOD value in mK'
     do t = 1, n_tod
        write(unit,fmt='(e16.8)') tod(t)
     end do
     close(unit)
   end subroutine write_tod_chunk


   !!!!!!!!!!!!!!!!!!!!!!!!!!!!!!!!!!!!!!!!!!!!!!!!!!!!!!!!!!!!!!!!
   ! Subroutine to save map array to fits file 
   !!!!!!!!!!!!!!!!!!!!!!!!!!!!!!!!!!!!!!!!!!!!!!!!!!!!!!!!!!!!!!!!
   subroutine write_fits_file(filename, array, outmaps)
     implicit none
     character(len=*),                   intent(in) :: filename
     real(dp),         dimension(0:),    intent(in) :: array
     class(map_ptr),   dimension(:),     intent(in) :: outmaps

     integer(i4b) :: np0, m

     do m = 0, size(array) - 1
        outmaps(1)%p%map(m, 1) = array(m)
     end do

     call outmaps(1)%p%writeFITS(filename)

   end subroutine write_fits_file

   !!!!!!!!!!!!!!!!!!!!!!!!!!!!!!!!!!!!!!!!!!!!!!!!!!!!!!!!!!!!!!!!
   ! Subroutine to save map array to fits file 
   !!!!!!!!!!!!!!!!!!!!!!!!!!!!!!!!!!!!!!!!!!!!!!!!!!!!!!!!!!!!!!!!
   subroutine write_fits_file_iqu(filename, array, outmaps)
     implicit none
     character(len=*),                    intent(in) :: filename
     real(dp),         dimension(0:, 1:), intent(in) :: array
     class(map_ptr),   dimension(:),      intent(in) :: outmaps

     outmaps(1)%p%map = array

     call outmaps(1)%p%writeFITS(filename)

   end subroutine write_fits_file_iqu


  subroutine sample_imbal_cal(tod, handle, A_abs, b_abs)
    implicit none
    class(comm_WMAP_tod),              intent(inout)  :: tod
    type(planck_rng),                  intent(inout)  :: handle
    real(dp),            dimension(:), intent(in)     :: A_abs, b_abs

    integer(i4b) :: i, j, ierr
    real(dp), allocatable, dimension(:) :: A, b

    ! Collect contributions from all cores
    allocate(A(tod%ndet), b(tod%ndet))
    call mpi_reduce(A_abs, A, tod%ndet, MPI_DOUBLE_PRECISION, MPI_SUM, 0,&
         & tod%info%comm, ierr)
    call mpi_reduce(b_abs, b, tod%ndet, MPI_DOUBLE_PRECISION, MPI_SUM, 0,&
         & tod%info%comm, ierr)

    ! Compute gain update and distribute to all cores
    if (tod%myid == 0) then
       tod%x_im(1) = sum(b(1:2))/sum(A(1:2))
       tod%x_im(2) = sum(b(3:4))/sum(A(3:4))
       if (trim(tod%operation) == 'sample') then
          ! Add fluctuation term if requested
          tod%x_im(1) = tod%x_im(1) + 1.d0/sqrt(sum(A(1:2))) * rand_gauss(handle)
          tod%x_im(2) = tod%x_im(2) + 1.d0/sqrt(sum(A(3:4))) * rand_gauss(handle)
       end if
       if (tod%verbosity > 1) then
         write(*,*) 'imbal sample =', tod%x_im
         write(*,*) 'b', sum(b(1:2)), sum(b(3:4))
         write(*,*) 'A', sum(A(1:2)), sum(A(3:4))
       end if
    end if
    call mpi_bcast(tod%x_im, 2,  MPI_DOUBLE_PRECISION, 0, &
         & tod%info%comm, ierr)


    deallocate(A, b)

  end subroutine sample_imbal_cal

  subroutine accumulate_imbal_cal(tod, scan, mask, s_sub, s_ref, s_invN, A_abs, b_abs, handle, tod_arr)
    implicit none
    class(comm_tod),                   intent(in)     :: tod
    integer(i4b),                      intent(in)     :: scan
    real(sp),          dimension(:,:), intent(in)     :: mask, s_sub, s_ref
    real(sp),          dimension(:,:), intent(in)     :: s_invN
    real(dp),          dimension(:),   intent(inout)  :: A_abs, b_abs
    type(planck_rng),                  intent(inout)  :: handle
    integer(i4b),      dimension(:,:), intent(in), optional :: tod_arr

    real(sp), allocatable, dimension(:,:)     :: residual
    real(sp), allocatable, dimension(:)       :: r_fill
    real(dp)     :: A, b
    integer(i4b) :: i, j, ext(2), ndet, ntod
    character(len=5) :: itext

    ndet = tod%ndet
    ntod = size(s_sub,1)
    call tod%downsample_tod(s_sub(:,1), ext)    
    allocate(residual(ext(1):ext(2),ndet), r_fill(size(s_sub,1)))
    do j = 1, ndet
       if (.not. tod%scans(scan)%d(j)%accept) then
          residual(:,j) = 0.
          cycle
       end if
       r_fill = tod_arr(:,j) - s_sub(:,j) - tod%scans(scan)%d(j)%baseline
       call fill_all_masked(r_fill, mask(:,j), ntod, trim(tod%operation) == 'sample', abs(real(tod%scans(scan)%d(j)%sigma0, sp)), handle, tod%scans(scan)%chunk_num)
       call tod%downsample_tod(r_fill, ext, residual(:,j))
    end do

    call multiply_inv_N(tod, scan, residual, sampfreq=tod%samprate_lowres, pow=0.5d0)

    do j = 1, ndet
       if (.not. tod%scans(scan)%d(j)%accept) cycle
       A_abs(j) = A_abs(j) + sum(s_invN(:,j) * s_ref(:,j))
       b_abs(j) = b_abs(j) + sum(s_invN(:,j) * residual(:,j))
    end do

    deallocate(residual, r_fill)

  end subroutine accumulate_imbal_cal

end module comm_tod_WMAP_mod<|MERGE_RESOLUTION|>--- conflicted
+++ resolved
@@ -854,10 +854,7 @@
          allocate (v     (0:npix-1, nmaps))
 
          cg_sol = 0.0d0
-<<<<<<< HEAD
-=======
          !cg_sol(:,:,1) = map_sky(:,:,0,1)
->>>>>>> fe5dc275
          epsil(1)   = 1d-10
          epsil(2:6) = 1.d-6
          i_max = 100
