--- conflicted
+++ resolved
@@ -711,19 +711,11 @@
          end do bicg
       end do
 
-<<<<<<< HEAD
-      allocate (r_tot(nmaps, 0:np0 - 1))
-      allocate (corr_tot(nmaps, 0:np0 - 1))
-      cg_tot = cg_sol(1, 1:nmaps, self%info%pix)
-      if (nout > 1) r_tot = cg_sol(2, 1:nmaps, self%info%pix)
-      if (nout > 2) corr_tot = cg_sol(3, 1:nmaps, self%info%pix)
-=======
       allocate (r_tot(0:np0 - 1, nmaps))
       allocate (corr_tot(0:np0 - 1, nmaps))
       cg_tot = cg_sol(self%info%pix, 1, 1:nmaps)
-      r_tot = cg_sol(self%info%pix, 2, 1:nmaps)
-      corr_tot = cg_sol(self%info%pix, 3, 1:nmaps)
->>>>>>> eb3ebc97
+      if (nout > 1) r_tot = cg_sol(self%info%pix, 2, 1:nmaps)
+      if (nout > 2) corr_tot = cg_sol(self%info%pix, 3, 1:nmaps)
       call update_status(status, "Got total map arrays")
       do i = 0, np0 - 1
          do j = 1, nmaps
