--- conflicted
+++ resolved
@@ -718,23 +718,6 @@
          end do bicg
       end do
 
-<<<<<<< HEAD
-=======
-      allocate (r_tot(0:np0 - 1, nmaps))
-      allocate (corr_tot(0:np0 - 1, nmaps))
-      cg_tot = cg_sol(self%info%pix, 1, 1:nmaps)
-      if (nout > 1) r_tot = cg_sol(self%info%pix, 2, 1:nmaps)
-      if (nout > 2) corr_tot = cg_sol(self%info%pix, 3, 1:nmaps)
-      call update_status(status, "Got total map arrays")
-      do i = 0, np0 - 1
-         do j = 1, nmaps
-            outmaps(1)%p%map(i, j) = cg_tot(i, j)*1.d6 ! convert from K to uK
-            if (nout > 1) outmaps(2)%p%map(i, j) = r_tot(i, j)*1.d6 ! convert from K to uK
-            if (nout > 2) outmaps(3)%p%map(i, j) = corr_tot(i, j)*1.d6 ! convert from K to uK
-         end do
-      end do
-
->>>>>>> 44b5ad84
       map_out%map = outmaps(1)%p%map
       rms_out%map = 0d0
       call outmaps(1)%p%writeFITS(trim(prefix)//'cg_sol'//trim(postfix))
