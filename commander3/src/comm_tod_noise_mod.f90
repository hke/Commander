!================================================================================
!
! Copyright (C) 2020 Institute of Theoretical Astrophysics, University of Oslo.
!
! This file is part of Commander3.
!
! Commander3 is free software: you can redistribute it and/or modify
! it under the terms of the GNU General Public License as published by
! the Free Software Foundation, either version 3 of the License, or
! (at your option) any later version.
!
! Commander3 is distributed in the hope that it will be useful,
! but WITHOUT ANY WARRANTY; without even the implied warranty of
! MERCHANTABILITY or FITNESS FOR A PARTICULAR PURPOSE. See the
! GNU General Public License for more details.
!
! You should have received a copy of the GNU General Public License
! along with Commander3. If not, see <https://www.gnu.org/licenses/>.
!
!================================================================================
module comm_tod_noise_mod
  use comm_tod_mod
  use comm_utils
  use comm_fft_mod
  use InvSamp_mod
  implicit none



contains

 ! Compute correlated noise term, n_corr from eq:
  ! ((N_c^-1 + N_wn^-1) n_corr = d_prime + w1 * sqrt(N_wn) + w2 * sqrt(N_c) 
  subroutine sample_n_corr(self, handle, scan, mask, s_sub, n_corr, pix, dospike, tod_arr)
    implicit none
    class(comm_tod),               intent(in)     :: self
    type(planck_rng),                  intent(inout)  :: handle
    integer(i4b),                      intent(in)     :: scan
    integer(i4b),   dimension(1:,1:),  intent(in)     :: pix
    real(sp),          dimension(:,:), intent(in)     :: mask, s_sub
    logical(lgt),            intent(in), optional     :: dospike
    integer(i4b),  dimension(:,:),  intent(in), optional   :: tod_arr
    real(sp),          dimension(:,:), intent(out)    :: n_corr
    integer(i4b) :: i, j, l, k, n, m, nomp, ntod, ndet, err, omp_get_max_threads
    integer(i4b) :: nfft, nbuff, j_end, j_start
    integer*8    :: plan_fwd, plan_back
    logical(lgt) :: init_masked_region, end_masked_region, pcg_converged
    real(sp)     :: sigma_0, alpha, nu_knee,  samprate, gain, mean, N_wn, N_c
    real(dp)     :: nu, power, fft_norm
    real(sp),     allocatable, dimension(:) :: dt
    complex(spc), allocatable, dimension(:) :: dv
    ! real(dp),     allocatable, dimension(:) :: dt
    ! complex(dpc), allocatable, dimension(:) :: dv
    real(sp),     allocatable, dimension(:) :: d_prime, ncorr2
    character(len=1024) :: filename

    ntod = self%scans(scan)%ntod
    ndet = self%ndet
    nomp = omp_get_max_threads()
    
    ! nfft = 2 * ntod
    nfft = get_closest_fft_magic_number(ceiling(ntod * 1.05d0))
    
    n = nfft / 2 + 1

    call sfftw_init_threads(err)
    call sfftw_plan_with_nthreads(nomp)

    allocate(dt(nfft), dv(0:n-1))
    call sfftw_plan_dft_r2c_1d(plan_fwd,  nfft, dt, dv, fftw_estimate + fftw_unaligned)
    call sfftw_plan_dft_c2r_1d(plan_back, nfft, dv, dt, fftw_estimate + fftw_unaligned)
    deallocate(dt, dv)

    !$OMP PARALLEL PRIVATE(i,j,l,k,dt,dv,nu,sigma_0,alpha,nu_knee,d_prime,init_masked_region,end_masked_region)
    allocate(d_prime(ntod))
    allocate(ncorr2(ntod))
    allocate(dt(nfft), dv(0:n-1))

    !$OMP DO SCHEDULE(guided)
    do i = 1, ndet
       if (.not. self%scans(scan)%d(i)%accept) cycle
       gain = self%scans(scan)%d(i)%gain  ! Gain in V / K
       d_prime(:) = tod_arr(:, i) - self%scans(scan)%d(i)%baseline &
                &- S_sub(:,i) * gain

       sigma_0 = abs(self%scans(scan)%d(i)%sigma0)
       !write(*,*) "rms:", scan, sigma_0, sqrt(sum(d_prime**2)/size(d_prime))
       ! Fill gaps in data 
       init_masked_region = .true.
       end_masked_region = .false.
       do j = 1,ntod
          if (mask(j,i) == 1.) then
             if (end_masked_region) then
                j_end = j - 1
                call fill_masked_region(d_prime, mask(:,i), j_start, j_end, ntod, self%scans(scan)%chunk_num)
                ! Add noise to masked region
                if (trim(self%operation) == "sample") then
                   do k = j_start, j_end
                      d_prime(k) = d_prime(k) + sigma_0 * rand_gauss(handle)
                   end do
                end if
                end_masked_region = .false.
                init_masked_region = .true.
             end if
          else
             if (init_masked_region) then
                init_masked_region = .false.
                end_masked_region = .true.
                j_start = j
             end if
          end if
       end do
       ! if the data ends with a masked region
       if (end_masked_region) then
          j_end = ntod
          call fill_masked_region(d_prime, mask(:,i), j_start, j_end, ntod, self%scans(scan)%chunk_num)
          if (trim(self%operation) == "sample") then
             do k = j_start, j_end
                d_prime(k) = d_prime(k) + sigma_0 * rand_gauss(handle)
             end do
          end if      
       end if

       if (self%first_call .and. not(present(dospike))) then
          call find_d_prime_spikes(self, scan, i, d_prime, pix)
       end if

       samprate = self%samprate
       alpha    = self%scans(scan)%d(i)%alpha
       nu_knee  = self%scans(scan)%d(i)%fknee
       N_wn = sigma_0 ** 2  ! white noise power spectrum

       !call get_ncorr_pcg(handle, d_prime, ncorr2, mask(:,i), alpha, nu_knee, N_wn, samprate, nfft, plan_fwd, plan_back)
       !n_corr(:, i) = ncorr2(:)
       
       pcg_converged = .false.
!  subroutine get_ncorr_pcg(handle, d_prime, ncorr, mask, alpha, fknee, wn, samprate, nfft, plan_fwd, plan_back, converged, scan, det, freq)
       !!!! add choice between PCG and regular ncorr here
       if (.true.) then !(self%scanid(scan) == 2112) .and. (i == 1)) then
          call get_ncorr_sm_cg(handle, d_prime, ncorr2, mask(:,i), alpha, nu_knee, N_wn, samprate, nfft, plan_fwd, plan_back, pcg_converged, self%scanid(scan), i, trim(self%freq))
          n_corr(:, i) = ncorr2(:)
       end if

       if (.not. pcg_converged) then
          ! Preparing for fft
          dt(1:ntod)           = d_prime(:)
          ! dt(2*ntod:ntod+1:-1) = dt(1:ntod)
          nbuff = nfft - ntod
          do j=1, nbuff
             dt(ntod+j) = d_prime(ntod) + (d_prime(1) - d_prime(ntod)) * (j-1) / (nbuff - 1)
          end do


<<<<<<< HEAD
          call dfftw_execute_dft_r2c(plan_fwd, dt, dv)
=======

          call sfftw_execute_dft_r2c(plan_fwd, dt, dv)
>>>>>>> 2bf4d1d9


          fft_norm = sqrt(1.d0 * nfft)  ! used when adding fluctuation terms to Fourier coeffs (depends on Fourier convention)

          if (trim(self%operation) == "sample") then
             dv(0)    = dv(0) + fft_norm * sqrt(N_wn) * cmplx(rand_gauss(handle),rand_gauss(handle)) / sqrt(2.0)
          end if


          do l = 1, n-1                                                      
             nu = l*(samprate/2)/(n-1)

             N_c = N_wn * (nu/(nu_knee))**(alpha)  ! correlated noise power spectrum

             if (N_c == 0) N_c = 1
             if (abs(nu-1.d0/60.d0)*60.d0 < 0.05d0) then
                dv(l) = fft_norm * sqrt(N_c) * cmplx(rand_gauss(handle),rand_gauss(handle)) / sqrt(2.0) ! Dont include scan frequency; replace with better solution
             end if


             if (trim(self%operation) == "sample") then
                dv(l) = (dv(l) + fft_norm * ( &
                     sqrt(N_wn) * cmplx(rand_gauss(handle),rand_gauss(handle)) / sqrt(2.0) &
                     + N_wn * sqrt(1.0 / N_c) * cmplx(rand_gauss(handle),rand_gauss(handle)) / sqrt(2.0) &
                     )) * 1.d0/(1.d0 + N_wn / N_c)
             else
                dv(l) = dv(l) * 1.0/(1.0 + N_wn/N_c)
             end if
          end do
          call sfftw_execute_dft_c2r(plan_back, dv, dt)
          dt          = dt / nfft
          n_corr(:,i) = dt(1:ntod) 
       end if

       if (.false. .and. mod(self%scanid(scan),100) == 1) then
          write(filename, "(A, I0.3, A, I0.3, 3A)") 'ncorr_tods/ncorr_times', self%scanid(scan), '_', i, '_',trim(self%freq),'_final_hundred.dat' 
          open(65,file=trim(filename),status='REPLACE')
          do j = 1, ntod
             write(65, '(14(E15.6E3))') n_corr(j,i), s_sub(j,i), mask(j,i), d_prime(j), real(tod_arr(j,i),sp), self%scans(scan)%d(i)%gain, self%scans(scan)%d(i)%alpha, self%scans(scan)%d(i)%fknee, self%scans(scan)%d(i)%sigma0, self%scans(scan)%d(i)%alpha_def, self%scans(scan)%d(i)%fknee_def, self%scans(scan)%d(i)%sigma0_def, self%samprate, ncorr2(j)
          end do
          close(65)
          !stop
       end if

    end do
    !$OMP END DO                                                          
    deallocate(dt, dv)
    deallocate(d_prime)
    deallocate(ncorr2)
    !deallocate(diff)
    !$OMP END PARALLEL
    
    

    call dfftw_destroy_plan(plan_fwd)                                           
    call dfftw_destroy_plan(plan_back)                                          
  
  end subroutine sample_n_corr



  ! subroutine test_fft(handle, d_prime, ncorr, mask, alpha, fknee, wn, samprate, nfft, plan_fwd, plan_back, converged, scan, det, band)
  !   implicit none
  !   type(planck_rng),    intent(inout)  :: handle
  !   integer*8,  intent(in)   :: plan_fwd, plan_back
  !   real(sp),   intent(in)   :: alpha, fknee, wn, samprate
  !   integer(i4b), intent(in) :: nfft, scan, det
  !   logical(lgt), intent(out) :: converged 
  !   character(len=*), intent(in) :: band
  !   real(sp),          dimension(:), intent(out)   :: ncorr
  !   real(sp),          dimension(:), intent(in)    :: d_prime, mask
  !   real(dp),    allocatable,      dimension(:) :: x, b, r, d, Mr, Ad, u, bp, xp, p, rp
  !   real(dp),    allocatable,      dimension(:) :: invNcorr, invM
  !   real(dp)           :: r2, r2new, alp, bet, eps, freq, d2
  !   real(dp),     allocatable, dimension(:) :: dt
  !   complex(dpc), allocatable, dimension(:) :: dv
  !   ! real(sp),     allocatable, dimension(:) :: dt
  !   ! complex(spc), allocatable, dimension(:) :: dv
  !   integer(i4b) :: i, j, k, l, ntod, n, n_iter, nmask
  !   character(len=1024) :: filename

  !   n_iter = 10
  !   n = nfft / 2 + 1
  !   ntod = size(d_prime, 1)
  !   nmask = ntod - sum(mask)
  !   write(*,*) ntod, nfft, n
  !   eps = 0.1d0

  !   converged = .false.

  !   allocate(dt(nfft), dv(0:n-1))
  !   allocate(invM(0:n-1),invNcorr(0:n-1))
  !   allocate(x(ntod), b(ntod), r(ntod), d(ntod), Mr(ntod), Ad(ntod))
  !   allocate(u(nmask), bp(nmask), xp(nmask), rp(nmask), p(nmask))

  !   do l=0, n-1
  !      freq = l*(samprate/2)/(n-1)
  !      invNcorr(l) = 1.d0 * (freq / fknee) ** (-alpha)
  !      invM(l) = 1.d0 / ( 1.d0 * (1.d0 + (freq / fknee) ** (-alpha)))
  !   end do
  !   ! b = d_prime * mask / wn + w1 * mask / np.sqrt(wn) + apply_sqrt_S_inv(w2, f, mask, alpha, fknee, wn)
  !   j = 1
  !   do i = 1, ntod
  !      r(i) = rand_gauss(handle)
  !   end do
  !   write(*,*) invM(0)
  !   call apply_fourier_mat(r, invM, Mr, dt, dv, nfft, plan_fwd, plan_back)
    
  !   call apply_fourier_mat(Mr, 1.d0 / invM, d, dt, dv, nfft, plan_fwd, plan_back)
    
  !   x(:) = r(:) - d(:)
  !   if (.true.) then !.not. converged) then
  !      write(filename, "(A)") 'fft_test.dat' 
  !      open(63,file=filename, status='REPLACE')
  !      do i = 1, ntod
  !         write(63, '(14(E21.11E3))') d_prime(i), b(i), x(i), r(i), d(i), Ad(i), Mr(i), r2, alp, bet, alpha, fknee, wn, mask(i)
  !      end do
  !      close(63)
  !   end if
    
  !   deallocate(dt, dv)
  !   deallocate(invNcorr, invM)
  !   deallocate(x, b, r, d, Mr, Ad)
  !   deallocate(u, bp, xp, p, rp)
  ! contains

  !   subroutine apply_fourier_mat(vec, mat, res, dt, dv, nfft, plan_fwd, plan_back)
  !     integer*8,  intent(in)   :: plan_fwd, plan_back
  !     !real(dp),   intent(in)   :: alpha, fknee, wn, samprate
  !     real(dp),  dimension(0:), intent(in)    :: mat
  !     real(dp),  dimension(:), intent(in)    :: vec
  !     real(dp),  dimension(:), intent(out)   :: res
  !     !real(sp),  dimension(:)  :: apply_fourier_mat
  !     integer(i4b), intent(in) :: nfft 
  !     real(dp),     dimension(:), intent(inout) :: dt
  !     complex(dpc), dimension(0:), intent(inout) :: dv
  !     ! real(sp),     allocatable, dimension(:), intent(inout) :: dt
  !     ! complex(spc), allocatable, dimension(:), intent(inout) :: dv
  !     integer(i4b) :: i, j, k, l, ntod, n
  !     n = nfft / 2 + 1
  !     ntod = size(vec, 1)
  !     dt(1:ntod)           = vec(:)
  !     dt(2*ntod:ntod+1:-1) = dt(1:ntod)
      
  !     call dfftw_execute_dft_r2c(plan_fwd, dt, dv)
  !     do l = 0, n-1
  !        dv(l) = dv(l) * mat(l)
  !     end do
  !     call dfftw_execute_dft_c2r(plan_back, dv, dt)
  !     dt = dt / nfft
  !     res(:) = dt(1:ntod)
      
  !   end subroutine apply_fourier_mat
  ! end subroutine test_fft




  subroutine get_ncorr_sm_cg(handle, d_prime, ncorr, mask, alpha, fknee, wn, samprate, nfft, plan_fwd, plan_back, converged, scan, det, band)
    implicit none
    type(planck_rng),    intent(inout)  :: handle
    integer*8,  intent(in)   :: plan_fwd, plan_back
    real(sp),   intent(in)   :: alpha, fknee, wn, samprate
    integer(i4b), intent(in) :: nfft, scan, det
    logical(lgt), intent(out) :: converged 
    character(len=*), intent(in) :: band
    real(sp),          dimension(:), intent(out)   :: ncorr
    real(sp),          dimension(:), intent(in)    :: d_prime, mask
    real(dp),    allocatable,      dimension(:) :: x, b, r, d, Mr, Ad, bp, xp, p, rp
    real(dp),    allocatable,      dimension(:) :: invNcorr, invM
    integer(i4b),    allocatable,  dimension(:) :: u
    real(dp)           :: r2, r2new, alp, bet, eps, freq, d2, sigma_bp
    ! real(dp),     allocatable, dimension(:) :: dt
    ! complex(dpc), allocatable, dimension(:) :: dv
    real(sp),     allocatable, dimension(:) :: dt
    complex(spc), allocatable, dimension(:) :: dv
    integer(i4b) :: i, j, k, l, ntod, n, n_iter, nmask
    character(len=1024) :: filename

    n_iter = 15
    n = nfft / 2 + 1
    ntod = size(d_prime, 1)
    nmask = ntod - sum(mask)
    
    eps = 1.d-5

    converged = .false.

    allocate(dt(nfft), dv(0:n-1))
    allocate(invM(0:n-1),invNcorr(0:n-1))
    allocate(x(ntod), b(ntod), r(ntod), d(ntod), Mr(ntod), Ad(ntod))
    allocate(u(nmask), bp(nmask), xp(nmask), rp(nmask), p(nmask))

    do l=0, n-1
       freq = l*(samprate/2)/(n-1)
       invNcorr(l) = 1.d0 * (freq / fknee) ** (-alpha)
       invM(l) = 1.d0 / ( 1.d0 * (1.d0 + (freq / fknee) ** (-alpha)))
    end do
    ! b = d_prime * mask / wn + w1 * mask / np.sqrt(wn) + apply_sqrt_S_inv(w2, f, mask, alpha, fknee, wn)
    j = 1
    do i = 1, ntod
       d(i) = rand_gauss(handle)
       r(i) = rand_gauss(handle)
       if (mask(i) == 0.d0) then
          u(j) = i
          j = j + 1
       end if
    end do

    x(:) = d_prime(:) / sqrt(wn) 
    b(:) = x * mask(:) + d(:) * mask(:) 
    
    
    call apply_fourier_mat(r, sqrt(invNcorr), Ad, dt, dv, nfft, plan_fwd, plan_back)
    b(:) = b(:) + Ad(:)
    
    x(:) = (x(:) - mean(x)) / 10.d0 + mean(x) ! initial vector for PCG
    
    call apply_fourier_mat(b, invM, Mr, dt, dv, nfft, plan_fwd, plan_back)
    bp(:) = Mr(u)

    sigma_bp = sqrt(variance(bp))

    xp(:) = x(u)  !! not sure exactly how to get a good initial vector
    x(:) = 0.d0
    x(u) = xp(:)
    call apply_fourier_mat(x, invM, Ad, dt, dv, nfft, plan_fwd, plan_back)
    rp(:) = bp(:) + Ad(u) - xp(:)
    
    p(:) = rp(:)
    r2 = sum(rp(:) ** 2)

    do k = 1, n_iter
       x(u) = p(:)
       call apply_fourier_mat(x, invM, Ad, dt, dv, nfft, plan_fwd, plan_back)
       Ad(u) = p(:) - Ad(u) 
       !d2 = sum(d(:) ** 2 * mask(:) + Ad(:) ** 2)

       alp = r2 / sum(p(:) * Ad(u))
       xp(:) = xp(:) + alp * p(:)
    
       rp(:) = rp(:) - alp * Ad(u)
    
       r2new = sum(rp(:) ** 2)
       if (sqrt(abs(r2new)) < eps * sigma_bp * nmask) then  ! average error in each datapoint < eps * sigma_bp
          converged = .true.
          !write(*,*) 'converged after ', k, ' iterations ', scan, det, trim(band)
          exit
       end if
       bet = r2new / r2
       !write(*,*) 'iteration ', k, r2, r2new, scan, det, trim(band)
       p(:) = rp(:) + bet * p(:)
       r2 = r2new
    end do
    x(u) = xp(:)
    call apply_fourier_mat(x + b, invM, Ad, dt, dv, nfft, plan_fwd, plan_back)

    ! !! extra
    ! call apply_fourier_mat(Ad, invNcorr, Mr, dt, dv, nfft, plan_fwd, plan_back)
    ! Mr(:) =  Mr(:) + Ad(:) * mask(:)  !!! this is Ax 
    ! d(:) = Mr(:) - b(:)

    ! call apply_fourier_mat(Ad, 1.d0 / invM, r, dt, dv, nfft, plan_fwd, plan_back)
    ! r(:) = r(:) - x(:) - b(:) 

    !if (.false. .and. .not. converged) then
    !   write(filename, "(A, I0.3, A, I0.3, 3A)") 'ms_cg_tod_', scan, '_', det, '_',trim(band),'.dat' 
    !   open(63,file=filename, status='REPLACE')
    !   do i = 1, ntod
    !      write(63, '(14(E21.11E3))') d_prime(i), b(i), x(i), r(i), d(i), Ad(i), Mr(i), r2, alp, bet, alpha, fknee, wn, mask(i)
    !   end do
    !   close(63)
    !end if
    x(:) = Ad(:)
    ncorr(:) = x(:) * sqrt(wn)
    
    deallocate(dt, dv)
    deallocate(invNcorr, invM)
    deallocate(x, b, r, d, Mr, Ad)
    deallocate(u, bp, xp, p, rp)
  contains

    subroutine apply_fourier_mat(vec, mat, res, dt, dv, nfft, plan_fwd, plan_back)
      integer*8,  intent(in)   :: plan_fwd, plan_back
      !real(dp),   intent(in)   :: alpha, fknee, wn, samprate
      real(dp),  dimension(:), intent(in)    :: vec
      real(dp),  dimension(0:), intent(in)    :: mat
      real(dp),  dimension(:), intent(out)   :: res
      !real(sp),  dimension(:)  :: apply_fourier_mat
      integer(i4b), intent(in) :: nfft 
      ! real(dp),      dimension(:), intent(inout) :: dt
      ! complex(dpc), dimension(0:), intent(inout) :: dv
      real(sp),     allocatable, dimension(:), intent(inout) :: dt
      complex(spc), allocatable, dimension(:), intent(inout) :: dv
      integer(i4b) :: i, j, k, l, ntod, n
      n = nfft / 2 + 1
      ntod = size(vec, 1)
      dt(1:ntod)           = vec(:)
      dt(2*ntod:ntod+1:-1) = dt(1:ntod)

      call sfftw_execute_dft_r2c(plan_fwd, dt, dv)
      do l = 0, n-1
         dv(l) = dv(l) * mat(l)
      end do
      call sfftw_execute_dft_c2r(plan_back, dv, dt)
      dt = dt / nfft
      res(:) = dt(1:ntod)
      
    end subroutine apply_fourier_mat
  end subroutine get_ncorr_sm_cg

!!!!!!!!!!!!!!!!!!!!! OLD PCG method below !!!!!!!!!!!!!!

  subroutine get_ncorr_pcg(handle, d_prime, ncorr, mask, alpha, fknee, wn, samprate, nfft, plan_fwd, plan_back, converged, scan, det, band)
    implicit none
    type(planck_rng),    intent(inout)  :: handle
    integer*8,  intent(in)   :: plan_fwd, plan_back
    real(sp),   intent(in)   :: alpha, fknee, wn, samprate
    integer(i4b), intent(in) :: nfft, scan, det
    logical(lgt), intent(out) :: converged 
    character(len=*), intent(in) :: band
    real(sp),          dimension(:), intent(out)   :: ncorr
    real(sp),          dimension(:), intent(in)    :: d_prime, mask
    real(dp),    allocatable,      dimension(:) :: x, b, r, d, Mr, Ad
    real(dp),    allocatable,      dimension(:) :: invNcorr, invM
    real(dp)           :: r2, r2new, alp, bet, eps, freq, d2
    real(dp),     allocatable, dimension(:) :: dt
    complex(dpc), allocatable, dimension(:) :: dv
    ! real(sp),     allocatable, dimension(:) :: dt
    ! complex(spc), allocatable, dimension(:) :: dv
    integer(i4b) :: i, j, k, l, ntod, n, n_iter
    character(len=1024) :: filename

    n_iter = 10
    n = nfft / 2 + 1
    ntod = size(d_prime, 1)
      
    eps = 0.1d0

    converged = .false.

    allocate(dt(nfft), dv(0:n-1))
    allocate(invNcorr(0:n-1),invM(0:n-1))
    allocate(x(ntod), b(ntod), r(ntod), d(ntod), Mr(ntod), Ad(ntod))

    do l=0, n-1
       freq = l*(samprate/2)/(n-1)
       invNcorr(l) = 1.d0 * (freq / fknee) ** (-alpha)
       invM(l) = 1.d0 / ( 1.d0 * (1.d0 + (freq / fknee) ** (-alpha)))
    end do
    ! b = d_prime * mask / wn + w1 * mask / np.sqrt(wn) + apply_sqrt_S_inv(w2, f, mask, alpha, fknee, wn)
    do i = 1, ntod
       d(i) = rand_gauss(handle)
       r(i) = rand_gauss(handle)
    end do
    x(:) = d_prime(:) / sqrt(wn) 
    b(:) = x * mask(:) + d(:) * mask(:) 
    
    
    call apply_fourier_mat(r, sqrt(invNcorr), Ad, dt, dv, nfft, plan_fwd, plan_back)
    b(:) = b(:) + Ad(:)
    
    x(:) = (x(:) - mean(x)) / 10.d0 + mean(x) ! initial vector for PCG
    call apply_fourier_mat(x, invNcorr, Ad, dt, dv, nfft, plan_fwd, plan_back)
    r(:) = b(:) - Ad(:) - x(:) * mask(:) 
    
    call apply_fourier_mat(r, invM, Mr, dt, dv, nfft, plan_fwd, plan_back)
    d(:) = Mr(:)
    r2 = sum(r(:) * Mr(:))
    
    do k = 1, n_iter
       call apply_fourier_mat(d, invNcorr, Ad, dt, dv, nfft, plan_fwd, plan_back)
       Ad(:) = Ad(:) + d(:) * mask(:) 
       !d2 = sum(d(:) ** 2 * mask(:) + Ad(:) ** 2)

       alp = r2 / sum(d(:) * Ad(:))
       x(:) = x(:) + alp * d(:)
    
       r(:) = r(:) - alp * Ad(:)
    
       call apply_fourier_mat(r, invM, Mr, dt, dv, nfft, plan_fwd, plan_back)
       r2new = sum(Mr(:) * r(:))
       if (sqrt(abs(r2new)) < eps) then
          converged = .true.
!          write(*,*) 'converged after ', k, ' iterations ', scan, det, trim(band)
          exit
       end if
       bet = r2new / r2
!       write(*,*) 'iteration ', k, r2, r2new, scan, det, trim(band)
       d(:) = Mr(:) + bet * d(:)
       r2 = r2new
    end do
    
    if (.not. converged) then
       write(filename, "(A, I0.3, A, I0.3, 3A)") 'pcg_tod_', scan, '_', det, '_',trim(band),'.dat' 
       open(63,file=filename, status='REPLACE')
       do i = 1, ntod
          write(63, '(13(E15.6E3))') d_prime(i), b(i), x(i), r(i), d(i), Ad(i), Mr(i), r2, alp, bet, alpha, fknee, wn 
       end do
       close(63)
    end if
    
    ncorr(:) = x(:) * sqrt(wn)
    
    deallocate(dt, dv)
    deallocate(invNcorr, invM)
    deallocate(x, b, r, d, Mr, Ad)
  contains

    subroutine apply_fourier_mat(vec, mat, res, dt, dv, nfft, plan_fwd, plan_back)
      integer*8,  intent(in)   :: plan_fwd, plan_back
      !real(dp),   intent(in)   :: alpha, fknee, wn, samprate
      real(dp),  dimension(:), intent(in)    :: mat, vec
      real(dp),  dimension(:), intent(out)   :: res
      !real(sp),  dimension(:)  :: apply_fourier_mat
      integer(i4b), intent(in) :: nfft 
      real(dp),     allocatable, dimension(:), intent(inout) :: dt
      complex(dpc), allocatable, dimension(:), intent(inout) :: dv
      ! real(sp),     allocatable, dimension(:), intent(inout) :: dt
      ! complex(spc), allocatable, dimension(:), intent(inout) :: dv
      integer(i4b) :: i, j, k, l, ntod, n
      n = nfft / 2 + 1
      ntod = size(vec, 1)
      dt(1:ntod)           = vec(:)
      dt(2*ntod:ntod+1:-1) = dt(1:ntod)

      call dfftw_execute_dft_r2c(plan_fwd, dt, dv)
      do l = 0, n-1
         dv(l) = dv(l) * mat(l)
      end do
      call dfftw_execute_dft_c2r(plan_back, dv, dt)
      dt = dt / nfft
      res(:) = dt(1:ntod)
      
    end subroutine apply_fourier_mat
  end subroutine get_ncorr_pcg


  ! subroutine get_ncorr_pcg(handle, d_prime, ncorr, mask, alpha, fknee, wn, samprate, nfft, plan_fwd, plan_back)
  !   implicit none
  !   type(planck_rng),    intent(inout)  :: handle
  !   integer*8,  intent(in)   :: plan_fwd, plan_back
  !   real(sp),   intent(in)   :: alpha, fknee, wn, samprate
  !   integer(i4b), intent(in) :: nfft 
  !   real(sp),          dimension(:), intent(out)   :: ncorr
  !   real(sp),          dimension(:), intent(in)    :: d_prime, mask
  !   real(dp),    allocatable,      dimension(:) :: x, b, r, d, Mr, Ad
  !   real(dp),    allocatable,      dimension(:) :: invNcorr, invM
  !   real(dp)           :: r2, r2new, alp, bet, eps, freq
  !   ! real(dp),     allocatable, dimension(:) :: dt
  !   ! complex(dpc), allocatable, dimension(:) :: dv
  !   real(sp),     allocatable, dimension(:) :: dt
  !   complex(spc), allocatable, dimension(:) :: dv
  !   integer(i4b) :: i, j, k, l, ntod, n, n_iter
  !   n_iter = 5
  !   n = nfft / 2 + 1
  !   ntod = size(d_prime, 1)
      
  !   eps = 0.01d0
  !   allocate(dt(nfft), dv(0:n-1))
  !   allocate(invNcorr(0:n-1),invM(0:n-1))
  !   allocate(x(ntod), b(ntod), r(ntod), d(ntod), Mr(ntod), Ad(ntod))


  !   do l=0, n-1
  !      freq = l*(samprate/2)/(n-1)
  !      invNcorr(l) = 1.d0 / wn * (freq / fknee) ** (-alpha)
  !      invM(l) = 1.d0 / ( 1.d0 / wn * (1.d0 + (freq / fknee) ** (-alpha)))
  !   end do
  !   ! b = d_prime * mask / wn + w1 * mask / np.sqrt(wn) + apply_sqrt_S_inv(w2, f, mask, alpha, fknee, wn)
  !   do i = 1, ntod
  !      d(i) = rand_gauss(handle)
  !      r(i) = rand_gauss(handle)
  !   end do
  !   b(:) = d_prime(:) * mask(:) / wn + d(:) * mask(:) / sqrt(wn)
    
  !   open(60,file='test_pcg.dat',status='REPLACE')
    
  !   write(60, '(*(E15.6E3))') d(:)
  !   write(60, '(*(E15.6E3))') r(:)

    
    
  !   call apply_fourier_mat(r, sqrt(invNcorr), Ad, dt, dv, nfft, plan_fwd, plan_back)
    
  !   write(60, '(*(E15.6E3))') Ad(:)
  !   b(:) = b(:) + Ad(:)
  !   write(60, '(*(E15.6E3))') b(:)
      
  !   !x(:) = d_prime(:)  ! initial vector for PCG

  !   call apply_fourier_mat(x, invNcorr, Ad, dt, dv, nfft, plan_fwd, plan_back)
  !   r(:) = b(:) - Ad(:) - x(:) * mask(:) / wn
  !   write(60, '(*(E15.6E3))') r(:)
  !   write(60, '(*(E15.6E3))') Ad(:)
    
  !   call apply_fourier_mat(r, invM, Mr, dt, dv, nfft, plan_fwd, plan_back)
  !   write(60, '(*(E15.6E3))') Mr(:)
  !   d(:) = Mr(:)
  !   r2 = sum(r(:) * Mr(:))
    
  !   do k = 1, n_iter
  !      call apply_fourier_mat(d, invNcorr, Ad, dt, dv, nfft, plan_fwd, plan_back)
  !      Ad(:) = Ad(:) + d(:) * mask(:) / wn
  !      write(60, '(*(E15.6E3))') Ad(:)
    
  !      if (.true.) then !mod(self%scanid(scan),100) == 1) then
  !         !write(filename, "(A, I0.3, A, I0.3, 3A)") 'ncorr_pcg.dat' 
  !         open(65,file='ncorr_pcg.dat',status='REPLACE')
  !         do j = 1, ntod
  !            write(65, '(9(E15.6E3))') d_prime(j), mask(j), b(j), x(j), r(j), d(j), Mr(j), Ad(j), r2
  !         end do
  !         close(65)
  !         open(65,file='ncorr_invmats.dat',status='REPLACE')
  !         do j = 0, n-1
  !            freq = j*(samprate/2)/(n-1)
  !            write(65, '(6(E15.6E3))') freq, invNcorr(j), invM(j), alpha, fknee, wn
  !         end do
  !         close(65)
  !         !stop
  !      end if


  !      alp = r2 / sum(d(:) * Ad(:))
  !      x(:) = x(:) + alp * d(:)
  !      write(60, '(*(E15.6E3))') x(:)
    
  !      ! can add if-test here to skip the final fourier transform
  !      r(:) = r(:) - alp * Ad(:)
  !      write(60, '(*(E15.6E3))') r(:)
    
  !      call apply_fourier_mat(r, invM, Mr, dt, dv, nfft, plan_fwd, plan_back)
  !      write(60, '(*(E15.6E3))') Mr(:)
  !      r2new = sum(r(:) * Mr(:))
  !      !! add convergence test here
  !      bet = r2new / r2
  !      d(:) = Mr(:) + bet * d(:)
  !      write(60, '(*(E15.6E3))') d(:)
  !      write(*,*) alp, bet, r2, r2new
  !      r2 = r2new
  !   end do
    
  !   ncorr(:) = x(:)
  !   write(60, '(*(E15.6E3))') ncorr(:)
  !   close(60)
    
  !   deallocate(dt, dv)
  !   deallocate(invNcorr, invM)
  !   deallocate(x, b, r, d, Mr, Ad)
  ! contains

  !   subroutine apply_fourier_mat(vec, mat, res, dt, dv, nfft, plan_fwd, plan_back)
  !     integer*8,  intent(in)   :: plan_fwd, plan_back
  !     !real(dp),   intent(in)   :: alpha, fknee, wn, samprate
  !     real(dp),  dimension(:), intent(in)    :: mat, vec
  !     real(dp),  dimension(:), intent(out)   :: res
  !     !real(sp),  dimension(:)  :: apply_fourier_mat
  !     integer(i4b), intent(in) :: nfft 
  !     ! real(dp),     allocatable, dimension(:), intent(inout) :: dt
  !     ! complex(dpc), allocatable, dimension(:), intent(inout) :: dv
  !     real(sp),     allocatable, dimension(:), intent(inout) :: dt
  !     complex(spc), allocatable, dimension(:), intent(inout) :: dv
  !     integer(i4b) :: i, j, k, l, ntod, n
  !     n = nfft / 2 + 1
  !     ntod = size(vec, 1)
  !     dt(1:ntod)           = vec(:)
  !     dt(2*ntod:ntod+1:-1) = dt(1:ntod)

  !     call sfftw_execute_dft_r2c(plan_fwd, dt, dv)
  !     do l = 0, n-1
  !        dv(l) = dv(l) * mat(l)
  !     end do
  !     call sfftw_execute_dft_c2r(plan_back, dv, dt)
  !     dt = dt / nfft
  !     res(:) = dt(1:ntod)
      
  !   end subroutine apply_fourier_mat
  ! end subroutine get_ncorr_pcg




  subroutine find_d_prime_spikes(self, scan, det, d_prime, pix)
    implicit none
    class(comm_tod),                 intent(in)    :: self
    integer(i4b),                    intent(in)    :: scan, det
    real(sp),          dimension(:), intent(in)    :: d_prime
    integer(i4b),  dimension(1:,1:), intent(in)    :: pix
    integer(i4b) :: i, j, l, k, n, m, nomp, ntod, ndet, err, n_downsamp, n_short
    integer(i4b) :: nfft, nbuff, j_end, j_start, sampnum
    real(dp)     :: nu, power, n_sigma, rms, avg
    real(dp),     allocatable, dimension(:) :: d_downsamp, backup
    logical(lgt) :: found_spike
    character(len=1024) :: filename
    
    ntod = self%scans(scan)%ntod
    n_downsamp = floor(self%samprate)
    n = ntod - mod(ntod, n_downsamp)
    n_short = n / n_downsamp

    allocate(backup(n_short), d_downsamp(n_short))

    avg = mean(d_prime * 1.d0)
    do i = 1, n_short
       backup(i) = sum(d_prime((i-1)*n_downsamp+1:i*n_downsamp) - avg) / n_downsamp  
    end do
    
    do i = 1, n_short
       l = max(i-5, 1)
       k = min(i+5, n_short)
       d_downsamp(i) = backup(i) - median(backup(l:k))
    end do
    found_spike = .false.
    rms = sqrt(variance(d_downsamp(:)))
    n_sigma = 10
    do i = 1, n_short
       if (.false. .and. d_downsamp(i) > n_sigma * rms) then
          if (.not. found_spike) then
             write(filename, "(A, I0.3, A, I0.3, 3A)") 'spike_pix_', self%scanid(scan), '_', det, '_',trim(self%freq),'.dat' 
             open(62,file=filename, status='REPLACE')
             found_spike = .true.
          end if
          sampnum = i*n_downsamp - floor(n_downsamp / 2.d0)
          write(62, '(4I7, A)') pix(sampnum,det), sampnum, det, self%scanid(scan), trim(self%freq)
       end if
    end do
    
    

    if (.false. .and. found_spike) then
       close(62)
       write(filename, "(A, I0.3, A, I0.3, 3A)") 'spike_tod_', self%scanid(scan), '_', det, '_',trim(self%freq),'.dat' 
       open(63,file=filename, status='REPLACE')
       do i = 1, n_short
          sampnum = i*n_downsamp - floor(n_downsamp / 2.d0)
          write(63, '(I7, 2(E15.6E3))') sampnum, d_downsamp(i), rms
       end do
       close(63)
    end if

  
    deallocate(backup, d_downsamp)
  end subroutine find_d_prime_spikes






  ! Sample noise psd
  subroutine sample_noise_psd(self, handle, scan, mask, s_tot, n_corr, tod_arr)
    implicit none
    class(comm_tod),             intent(inout)  :: self
    type(planck_rng),                intent(inout)  :: handle
    integer(i4b),                    intent(in)     :: scan
    real(sp),        dimension(:,:), intent(in)     :: mask, s_tot, n_corr
    integer(i4b),        dimension(:,:), intent(in), optional     :: tod_arr
    
    integer*8    :: plan_fwd
    integer(i4b) :: i, j, n, n_bins, l, nomp, omp_get_max_threads, err, ntod, n_f 
    integer(i4b) :: ndet
    real(dp)     :: s, res, log_nu, samprate, gain, dlog_nu, nu, f
    real(dp)     :: alpha, sigma0, fknee, x_in(3), prior_fknee(2), prior_alpha(2), alpha_dpc, fknee_dpc
    real(sp),     allocatable, dimension(:) :: dt, ps
    complex(spc), allocatable, dimension(:) :: dv
    real(sp),     allocatable, dimension(:) :: d_prime
    character(len=1024) :: filename

    
    ntod = self%scans(scan)%ntod
    ndet = self%ndet
    nomp = omp_get_max_threads()

    if (trim(self%freq) == '030') then
       prior_fknee = [0.010d0, 0.45d0]
       prior_alpha = [-2.5d0, -0.4d0]
    else if (trim(self%freq) == '044') then
       prior_fknee = [0.002d0, 0.40d0]
       prior_alpha = [-2.5d0, -0.4d0]
    else if (trim(self%freq) == '070') then
       prior_fknee = [0.001d0, 0.25d0]
       prior_alpha = [-3.0d0, -0.4d0]
    else if (index(trim(self%freq), 'WMAP') > 0) then
       prior_fknee = [0.0001d0,1.0d0]
       prior_alpha = [-3d0, -0.4d0]
    else 
       prior_fknee = [0.02d0,1.0d0]
       prior_alpha = [-3d0, -0.4d0]
    end if

    ! compute sigma_0 the old way
    do i = 1, ndet
       if (.not. self%scans(scan)%d(i)%accept) cycle
       s = 0.d0
       n = 0

       do j = 1, self%scans(scan)%ntod-1
          if (any(mask(j:j+1,i) < 0.5)) cycle
          res = (tod_arr(j, i) - &
               & (self%scans(scan)%d(i)%gain * s_tot(j,i) + &
               & n_corr(j,i)) - &
               & (tod_arr(j+1, i) - &
               & (self%scans(scan)%d(i)%gain * s_tot(j+1,i) + &
               & n_corr(j+1,i))))/sqrt(2.)
          s = s + res**2
          n = n + 1
       end do
       ! if ((i == 1) .and. (scan == 1)) then
       !    write(*,*) "sigma0: ", sqrt(s/(n-1))
       ! end if
       if (n > 100) self%scans(scan)%d(i)%sigma0 = sqrt(s/(n-1))
    end do

    ! return
    ! if (trim(self%freq) == '044') return
    ! if (trim(self%freq) == '070') return

!    n = ntod + 1
    n = ntod/2 + 1

    call sfftw_init_threads(err)
    call sfftw_plan_with_nthreads(nomp)

!    allocate(dt(2*ntod), dv(0:n-1))
!    call sfftw_plan_dft_r2c_1d(plan_fwd,  2*ntod, dt, dv, fftw_estimate + fftw_unaligned)
    allocate(dt(ntod), dv(0:n-1))
    call sfftw_plan_dft_r2c_1d(plan_fwd,  ntod, dt, dv, fftw_estimate + fftw_unaligned)
    deallocate(dt, dv)

    ! Commented out OMP since we had problems with global parameters 
    ! in the likelihood functions
!    !$OMP PARALLEL PRIVATE(i,l,j,dt,dv,f,d_prime,gain,ps,sigma0,alpha,fknee,samprate)
!    allocate(dt(2*ntod), dv(0:n-1))
    allocate(dt(ntod), dv(0:n-1))
    
    allocate(ps(0:n-1))
!    !$OMP DO SCHEDULE(guided)
    do i = 1, ndet
       if (.not. self%scans(scan)%d(i)%accept) cycle
       dt(1:ntod) = n_corr(:,i)
       !dt(2*ntod:ntod+1:-1) = dt(1:ntod)

       ps(:) = 0
       
       samprate = self%samprate
       alpha    = min(max(self%scans(scan)%d(i)%alpha,prior_alpha(1)), prior_alpha(2))
       sigma0   = abs(self%scans(scan)%d(i)%sigma0)
       fknee    = min(max(self%scans(scan)%d(i)%fknee,prior_fknee(1)), prior_fknee(2))
       
       call sfftw_execute_dft_r2c(plan_fwd, dt, dv)

       fknee_dpc = self%scans(scan)%d(i)%fknee_def

       ! n_f should be the index representing fknee
       ! we want to only use smaller frequencies than this in the likelihood
       n_f = ceiling(2 * fknee_dpc * (n-1) / (samprate/2)) !ceiling(0.01d0 * (n-1) / (samprate/2)) ! n-1 
       !n_f = 1000
       do l = 1, n_f !n-1
          ps(l) = abs(dv(l)) ** 2 / ntod          
       end do

       ! Sampling noise parameters given n_corr
       ! TODO: get prior parameters from parameter file
       ! Sampling fknee, in Hz
       ! FOr WMAP, they report the "optimal time-domain filters", i.e., noise
       ! autocorrelation functions, rather than PSDs. But Table 2 of Jarosik et
       ! al. (2003) (On-orbit radiometer characterization) they report in Table
       ! 1 for each of the 20 radiometers fknee in mHz;
       ! K11    K12     Ka11    Ka12
       ! 0.40   0.51    0.71    0.32    
       !!!!!!!!!!!!!!!!!!!!!!!!!!!!!
       ! Q11    Q12     Q21     Q22
       ! 1.09   0.35    5.76    8.62
       !!!!!!!!!!!!!!!!!!!!!!!!!!!!!
       ! V11    V12     V21     V22
       ! 0.09   1.41    0.88    8.35    
       !!!!!!!!!!!!!!!!!!!!!!!!!!!!!
       ! W111   W112    W211    W212
       ! 7.88   0.66    9.02    7.47
       !!!!!!!!!!!!!!!!!!!!!!!!!!!!!
       ! W311   W312    W411    W412
       ! 0.93   0.28   46.5    26.0
       !!!!!!!!!!!!!!!!!!!!!!!!!!!!!
       ! As far as I can tell, this is the only place where the fknees are
       ! reported...

       x_in(1) = max(fknee - 0.5 * fknee, prior_fknee(1))
       x_in(3) = min(fknee + 0.5 * fknee, prior_fknee(2))
       x_in(2) = 0.5 * (x_in(1) + x_in(3))
       fknee = sample_InvSamp(handle, x_in, lnL_fknee, prior_fknee)
       if ((fknee < prior_fknee(1)) .or. (fknee > prior_fknee(2))) then
          fknee = min(max(self%scans(scan)%d(i)%fknee,prior_fknee(1)), prior_fknee(2))
       end if


       ! Sampling alpha
       alpha_dpc = self%scans(scan)%d(i)%alpha_def
       x_in(1)   = max(alpha - 0.2 * abs(alpha), prior_alpha(1))
       x_in(3)   = min(alpha + 0.2 * abs(alpha), prior_alpha(2))
       x_in(2)   = 0.5 * (x_in(1) + x_in(3))
       alpha = sample_InvSamp(handle, x_in, lnL_alpha, prior_alpha)
       if ((alpha < prior_alpha(1)) .or. (alpha > prior_alpha(2))) then
          alpha = min(max(self%scans(scan)%d(i)%alpha,prior_alpha(1)), prior_alpha(2))
       end if

       self%scans(scan)%d(i)%alpha = alpha
       self%scans(scan)%d(i)%fknee = fknee
    end do
!    !$OMP END DO
    deallocate(dt, dv)
    deallocate(ps)
    
!    !$OMP END PARALLEL
    
    call sfftw_destroy_plan(plan_fwd)
    
  contains

    function lnL_fknee(x) 
      use healpix_types
      implicit none
      real(dp), intent(in) :: x
      real(dp)             :: lnL_fknee, sconst, f, s

      if (x <= 1e-6 .or. x > 10.d0) then
         lnL_fknee = -1.d30
         return
      end if
      lnL_fknee = 0.d0
      sconst = sigma0 ** 2 * x ** (-alpha) 

      lnL_fknee = lnL_fknee - 0.5d0 * (log(x) - log(fknee_dpc)) ** 2 / (0.10d0 * log(10.d0)) ** 2 - log(x)

      do l = 1, n_f  ! n-1
         f = l*(samprate/2)/(n-1)
         if (abs(f-1.d0/60.d0)*60.d0 < 0.05d0) then
             continue
         end if

         s = sconst * f ** (alpha)
         lnL_fknee = lnL_fknee - (ps(l) / s + log(s))
      end do
      
    end function lnL_fknee

    function lnL_alpha(x) 
      use healpix_types
      implicit none
      real(dp), intent(in) :: x
      real(dp)             :: lnL_alpha, sconst, f, s
      
      if (abs(x) > 5.d0) then
         lnL_alpha = -1.d30
         return
      end if
      lnL_alpha = 0.d0

      lnL_alpha = lnL_alpha - 0.5d0 * (x - alpha_dpc) ** 2 / 0.2d0 ** 2
      
      ! if (trim(self%freq) == '070') then
      !    lnL_alpha = lnL_alpha - 0.5d0 * (x - alpha_dpc) ** 2 / 0.2d0 ** 2
      ! end if
      
      sconst = sigma0 ** 2 * fknee ** (-x) 
      
      do l = 1, n_f  ! n-1
         f = l*(samprate/2)/(n-1)
         if (abs(f-1.d0/60.d0)*60.d0 < 0.05d0) then
             continue
         end if

         s = sconst * f ** (x)
         lnL_alpha = lnL_alpha - (ps(l) / s + log(s))
      end do
      
    end function lnL_alpha

       
  end subroutine sample_noise_psd



  ! Sample noise psd
  ! TODO: Add fluctuation term if operation == sample
  subroutine sample_noise_psd2(tod, handle, scan, mask, s_tot, n_corr)
    implicit none
    class(comm_tod),                 intent(inout)  :: tod
    type(planck_rng),                intent(inout)  :: handle
    integer(i4b),                    intent(in)     :: scan
    real(sp),        dimension(:,:), intent(in)     :: mask, s_tot, n_corr
    
    integer*8    :: plan_fwd
    integer(i4b) :: i, j, n, n_bins, l, nomp, omp_get_max_threads, err, ntod 
    integer(i4b) :: ndet
    real(dp)     :: s, res, log_nu, samprate, gain, dlog_nu, nu
    
    real(sp),     allocatable, dimension(:) :: dt
    complex(spc), allocatable, dimension(:) :: dv
    real(sp),     allocatable, dimension(:) :: d_prime
    real(dp),     allocatable, dimension(:) :: log_nu_bin_edges, psd, nu_sum
    integer(i4b), allocatable, dimension(:) :: n_modes
    
    ntod = tod%scans(scan)%ntod
    ndet = tod%ndet
    nomp = omp_get_max_threads()
    

    ! compute sigma_0 the old way
    do i = 1, ndet
       if (.not. tod%scans(scan)%d(i)%accept) cycle
    
       s = 0.d0
       n = 0

       do j = 1, tod%scans(scan)%ntod-1
          if (any(mask(j:j+1,i) < 0.5)) cycle
          res = (tod%scans(scan)%d(i)%tod(j) - &
               & (tod%scans(scan)%d(i)%gain * s_tot(j,i) + &
               & n_corr(j,i)) - &
               & (tod%scans(scan)%d(i)%tod(j+1) - &
               & (tod%scans(scan)%d(i)%gain * s_tot(j+1,i) + &
               & n_corr(j+1,i))))/sqrt(2.)
          s = s + res**2
          n = n + 1
       end do
       ! if ((i == 1) .and. (scan == 1)) then
       !    write(*,*) "sigma0: ", sqrt(s/(n-1))
       ! end if
       if (n > 100) tod%scans(scan)%d(i)%sigma0 = sqrt(s/(n-1))
    end do

    return
    
    n = ntod + 1
    n_bins = 20

    call sfftw_init_threads(err)
    call sfftw_plan_with_nthreads(nomp)

    allocate(dt(2*ntod), dv(0:n-1))
    call sfftw_plan_dft_r2c_1d(plan_fwd,  2*ntod, dt, dv, fftw_estimate + fftw_unaligned)
    deallocate(dt, dv)
    
    do i = 1, ndet
       if (.not. allocated(tod%scans(scan)%d(i)%log_n_psd)) allocate(tod%scans(scan)%d(i)%log_n_psd(n_bins))
       if (.not. allocated(tod%scans(scan)%d(i)%log_nu)) allocate(tod%scans(scan)%d(i)%log_nu(n_bins))
       if (.not. allocated(tod%scans(scan)%d(i)%log_n_psd2)) allocate(tod%scans(scan)%d(i)%log_n_psd2(n_bins))
    end do
    
    !$OMP PARALLEL PRIVATE(i,l,j,dt,dv,nu,log_nu,d_prime,log_nu_bin_edges,n_modes,psd,nu_sum,gain,dlog_nu)
    allocate(dt(2*ntod), dv(0:n-1))
    allocate(d_prime(ntod))
    
    allocate(log_nu_bin_edges(n_bins + 1))
    allocate(n_modes(n_bins))
    allocate(psd(n_bins))
    allocate(nu_sum(n_bins))
    !$OMP DO SCHEDULE(guided)
    do i = 1, ndet
       if (.not. tod%scans(scan)%d(i)%accept) cycle
    
       !gain = tod%scans(scan)%d(i)%gain
       !d_prime(:) = tod%scans(scan)%d(i)%tod(:) - s_tot(:, i) * gain
       dt(1:ntod) = n_corr(:,i)
       ! do j = 1, ntod
       !    if (mask(j,i) == 0.) then
       !       dt(j) = n_corr(j,i) + rand_gauss(handle) * tod%scans(scan)%d(i)%sigma0

       !    else
       !       dt(j) = d_prime(j)
       !    end if
       ! end do
       !dt(1:ntod)           = d_prime(:)
       !dt(1:ntod)           = d_prime(:)
       dt(2*ntod:ntod+1:-1) = dt(1:ntod)

       ! if ((i == 1) .and. (scan == 1)) then
       !    open(65,file='ps_dt.dat')
       !    do j = 1, ntod
       !       write(65, *) dt(j)
       !    end do
       !    close(65)
       ! end if
              
       n_modes(:) = 0
       psd(:) = 0.d0
       nu_sum(:) = 0.d0
       samprate = tod%samprate
       call sfftw_execute_dft_r2c(plan_fwd, dt, dv)
       call linspace(log(1*(samprate/2)/(n-1)),log(samprate/2), log_nu_bin_edges)

       dlog_nu = log_nu_bin_edges(2) - log_nu_bin_edges(1)
       
       !if ((i == 1) .and. (scan == 1)) open(65,file='ps.dat') 

       do l = 1, n-1
          nu = l*(samprate/2)/(n-1)
          log_nu = log(nu)
          j = min(ceiling((log_nu - log_nu_bin_edges(1) + 1d-10) / dlog_nu), n_bins)
          n_modes(j) = n_modes(j) + 1
          psd(j) = psd(j) + abs(dv(l)) ** 2
          nu_sum(j) = nu_sum(j) + nu
          !if ((i == 1) .and. (scan == 1)) write(65, *) abs(dv(l)) ** 2, log_nu
       end do
       !if ((i == 1) .and. (scan == 1)) close(65)
       
       if (trim(tod%operation) == "sample") then
          ! use abs to prevent rare cases of negative power spectra
          ! (should have been samples from inverse gamma distribution)
!          write(*,*) "sampling!!!!!!!"
          tod%scans(scan)%d(i)%log_n_psd(:) =  log(psd(:) / n_modes(:)) ! &
              ! & * abs(1.d0 + sqrt(2.d0 / n_modes(:)) * rand_gauss(handle))) 
       else
          tod%scans(scan)%d(i)%log_n_psd(:) = log(psd(:) / n_modes(:))
       end if
       tod%scans(scan)%d(i)%log_nu(:) = log(nu_sum(:) / n_modes(:)) !log_nu_bin_edges(1:n_bins) + 0.5d0 * dlog_nu
       !tod%scans(scan)%d(i)%log_nu(:) = log_nu_bin_edges(1:n_bins) + 0.5d0 * dlog_nu
       ! write(*,*) tod%scans(scan)%d(i)%log_n_psd
       ! write(*,*) tod%scans(scan)%d(i)%log_nu
       ! write(*,*) "After"
       ! if ((i == 1) .and. (scan == 1)) then
       !    open(65,file='ps_binned.dat')
       !    do j = 1, n_bins
       !       write(65, *) tod%scans(scan)%d(i)%log_n_psd(j), tod%scans(scan)%d(i)%log_nu(j)
       !    end do
       !    close(65)
       ! end if
       ! tod%scans(scan)%d(i)%sigma0 = sqrt(exp(tod%scans(scan)%d(i)%log_n_psd(n_bins)))
       ! if ((i == 1) .and. (scan == 1)) then
       !    write(*,*) "sigma0: ", tod%scans(scan)%d(i)%sigma0
       
       ! end if
       
       ! if ((i == 1) .and. (scan == 1)) then
       !    open(65,file='ps_tod.dat')
       !    do j = 1, ntod
       !       write(65, *) n_corr(j,i), tod%scans(scan)%d(i)%tod(j), &
       !            & s_tot(j,i), mask(j,i)
       !    end do
       !    close(65)
       ! end if
       ! if ((i == 1) .and. (scan == 1)) then
       !    open(65,file='ps_params.dat')
       !    write(65, '(4(E15.6E3))') tod%scans(scan)%d(i)%gain, tod%scans(scan)%d(i)%alpha, &
       !            & tod%scans(scan)%d(i)%sigma0, tod%scans(scan)%d(i)%fknee
       !    close(65)
       ! end if
    end do
    !$OMP END DO
    deallocate(dt, dv)
    deallocate(d_prime, psd, n_modes, nu_sum)
    deallocate(log_nu_bin_edges)
    
    !$OMP END PARALLEL
    
    call sfftw_destroy_plan(plan_fwd)
    
    do i = 1, ndet
       if (.not. tod%scans(scan)%d(i)%accept) cycle
       ! call spline(tod%scans(scan)%d(i)%log_nu,&
       !      tod%scans(scan)%d(i)%log_n_psd,&
       !      0.d0,0.d0,tod%scans(scan)%d(i)%log_n_psd2)
       call spline(tod%scans(scan)%d(i)%log_nu,&
            tod%scans(scan)%d(i)%log_n_psd,&
            1.d30,1.d30,tod%scans(scan)%d(i)%log_n_psd2)
    end do
       
  end subroutine sample_noise_psd2

  ! Compute correlated noise term, n_corr from eq:
  ! ((N_c^-1 + N_wn^-1) n_corr = d_prime + w1 * sqrt(N_wn) + w2 * sqrt(N_c) 
  subroutine sample_n_corr2(tod, handle, scan, mask, s_sub, n_corr, tod_arr)
    implicit none
    class(comm_tod),               intent(in)     :: tod
    type(planck_rng),                  intent(inout)  :: handle
    integer(i4b),                      intent(in)     :: scan
    real(sp),          dimension(:,:), intent(in)     :: mask, s_sub
    real(sp),          dimension(:,:), intent(out)    :: n_corr
    integer(i4b) :: i, j, l, k, n, m, nlive, nomp, ntod, ndet, err, omp_get_max_threads
    integer(i4b) :: nfft, nbuff, j_end, j_start
    integer*8    :: plan_fwd, plan_back
    logical(lgt) :: init_masked_region, end_masked_region
    real(sp)     :: sigma_0, alpha, nu_knee,  samprate, gain, mean, N_wn, N_c
    real(dp)     :: nu, power, fft_norm, t1, t2
    real(sp),     allocatable, dimension(:,:) :: dt
    complex(spc), allocatable, dimension(:,:) :: dv
    real(sp),     allocatable, dimension(:) :: d_prime
    integer(i4b),  dimension(:,:),  intent(in), optional   :: tod_arr
    
    ntod = tod%scans(scan)%ntod
    ndet = tod%ndet
!    nomp = omp_get_max_threads()
    m    = count(tod%scans(scan)%d%accept)
 !   nlive = count(tod%scans(scan)%d%accept)
    
    nfft = 2 * ntod
    !nfft = get_closest_fft_magic_number(ceiling(ntod * 1.05d0))
    
    n = nfft / 2 + 1

    call wall_time(t1)
!    call sfftw_init_threads(err)
!    call sfftw_plan_with_nthreads(nomp)

    allocate(dt(nfft,m), dv(0:n-1,m))
!!$    call sfftw_plan_dft_r2c_1d(plan_fwd,  nfft, dt, dv, fftw_patient) 
!!$    call sfftw_plan_dft_c2r_1d(plan_back, nfft, dv, dt, fftw_patient)
    call sfftw_plan_many_dft_r2c(plan_fwd, 1, nfft, m, dt, &
         & nfft, 1, nfft, dv, n, 1, n, fftw_patient)
    call sfftw_plan_many_dft_c2r(plan_back, 1, nfft, m, dv, &
         & n, 1, n, dt, nfft, 1, nfft, fftw_patient)


!    deallocate(dt, dv)
    call wall_time(t2)
    !if (tod%myid == 0) write(*,*) ' fft1 =', t2-t1 

!    !$OMP PARALLEL PRIVATE(i,j,l,k,dt,dv,nu,sigma_0,alpha,nu_knee,d_prime,init_masked_region,end_masked_region)
!    !$OMP PARALLEL PRIVATE(i,j,l,k,dt,dv,nu,sigma_0,alpha,nu_knee,d_prime)
!    allocate(dt(nfft), dv(0:n-1))
    allocate(d_prime(ntod))

    !!$OMP DO SCHEDULE(guided)
    j = 0
    do i = 1, ndet
       if (.not. tod%scans(scan)%d(i)%accept) cycle
       j       = j+1
       gain    = tod%scans(scan)%d(i)%gain  ! Gain in V / K
       d_prime = tod_arr(:,i) - tod%scans(scan)%d(i)%baseline - S_sub(:,i) * gain
       sigma_0 = tod%scans(scan)%d(i)%sigma0

       call wall_time(t1)       
       call fill_all_masked(d_prime, mask(:,i), ntod, (trim(tod%operation) == "sample"), sigma_0, handle, tod%scans(scan)%chunk_num)
       call wall_time(t2)
!    if (tod%myid == 0) write(*,*) ' fft2 =', t2-t1 

       ! Preparing for fft
       dt(1:ntod,j)           = d_prime
       dt(2*ntod:ntod+1:-1,j) = dt(1:ntod,j)
    end do
  
    call wall_time(t1)
    call sfftw_execute_dft_r2c(plan_fwd, dt, dv)

    j = 0
    do i = 1, ndet
       if (.not. tod%scans(scan)%d(i)%accept) cycle
       j       = j+1
    
       samprate = tod%samprate
       alpha    = tod%scans(scan)%d(i)%alpha
       nu_knee  = tod%scans(scan)%d(i)%fknee
       N_wn     = sigma_0 ** 2           ! white noise power spectrum
       fft_norm = sqrt(1.d0 * nfft)  ! used when adding fluctuation terms to Fourier coeffs (depends on Fourier convention)
       call wall_time(t2)
!    if (tod%myid == 0) write(*,*) ' fft3 =', t2-t1 

       if (trim(tod%operation) == "sample") then
          dv(0,j)    = dv(0,j) + fft_norm * sqrt(N_wn) * cmplx(rand_gauss(handle),rand_gauss(handle)) / sqrt(2.0)
       end if
       
       do l = 1, n-1                                                      
          nu = l*(samprate/2)/(n-1)
!!$          if (abs(nu-1.d0/60.d0)*60.d0 < 0.001d0) then
!!$             dv(l) = 0.d0 ! Dont include scan frequency; replace with better solution
!!$          end if
          
          N_c = N_wn * (nu/(nu_knee))**(alpha)  ! correlated noise power spectrum
          if (trim(tod%operation) == "sample") then
             dv(l,j) = (dv(l,j) + fft_norm * ( &
                  sqrt(N_wn) * cmplx(rand_gauss(handle),rand_gauss(handle)) / sqrt(2.0) &
                  + N_wn * sqrt(1.0 / N_c) * cmplx(rand_gauss(handle),rand_gauss(handle)) / sqrt(2.0) &
                  )) * 1.d0/(1.d0 + N_wn / N_c)
          else
             dv(l,j) = dv(l,j) * 1.0/(1.0 + N_wn/N_c)
          end if
          !if (abs(nu-1.d0/60.d0) < 0.01d0 .and. trim(tod%freq)== '070') dv(l) = 0.d0
       end do
    end do
    call wall_time(t1)
    call sfftw_execute_dft_c2r(plan_back, dv, dt)
    dt = dt / nfft
    call wall_time(t2)
!    if (tod%myid == 0) write(*,*) ' fft4 =', t2-t1 

    j = 0
    do i = 1, ndet
       if (.not. tod%scans(scan)%d(i)%accept) then
          n_corr(:,i) = 0.
          cycle
       end if
       j       = j+1
       n_corr(:,i) = dt(1:ntod,j)
       if (sum(mask(:,i)) > 0 .and. sum(1-mask(:,i)) > 0 .and. i == 1) then
!          write(*,*) tod%scanid(scan), sum(n_corr(:,i)*(1-mask(:,i)))/sum((1-mask(:,i)))-sum(n_corr(:,i)*mask(:,i))/sum(mask(:,i)), 'q4'
       end if
!!$        if (i == 1) then
!!$           open(65,file='ncorr_times.dat', recl=1024)
!!$           do j = 1, ntod
!!$              write(65,*) j, n_corr(j,i), s_sub(j,i), mask(j,i), d_prime(j), tod%scans(scan)%d(i)%tod(j), tod%scans(scan)%d(i)%gain
!!$           end do
!!$           close(65)
!!$           stop
!!$        end if

    end do
!    !$OMP END DO                                                          
    call sfftw_destroy_plan(plan_fwd)                                           
    call sfftw_destroy_plan(plan_back)                                          

    deallocate(dt, dv)
    deallocate(d_prime)
    !deallocate(diff)
 !   !$OMP END PARALLEL
    


  
  end subroutine sample_n_corr2


  ! Routine for multiplying a set of timestreams with inverse noise covariance 
  ! matrix. inp and res have dimensions (ntime,ndet,ninput), where ninput is 
  ! the number of input timestreams (e.g. 2 if you input s_tot and s_orb). 
  ! Here inp and res are assumed to be already allocated. 

  subroutine multiply_inv_N(tod, scan, buffer, sampfreq, pow)
    implicit none
    class(comm_tod),                     intent(in)     :: tod
    integer(i4b),                        intent(in)     :: scan
    real(sp),          dimension(:,:),   intent(inout)     :: buffer !input/output
    real(dp),                            intent(in), optional :: sampfreq, pow
    integer(i4b) :: i, j, l, n, m, nomp, ntod, ndet, err, omp_get_max_threads
    integer*8    :: plan_fwd, plan_back
    real(sp)     :: sigma_0, alpha, nu_knee,  samprate, noise, signal
    real(sp)     :: nu, pow_
    real(sp),     allocatable, dimension(:,:) :: dt
    complex(spc), allocatable, dimension(:,:) :: dv
    
    ntod = size(buffer, 1)
    ndet = size(buffer, 2)
    nomp = omp_get_max_threads()
    m    = count(tod%scans(scan)%d%accept)
    pow_ = 1.d0; if (present(pow)) pow_ = pow

!!$ !   if (tod%myid == 0) open(58,file='invN1.dat')
!!$    allocate(dt(ntod))
!!$    do i = 1, ndet
!!$       if (.not. tod%scans(scan)%d(i)%accept) cycle
!!$       sigma_0  = tod%scans(scan)%d(i)%sigma0
!!$       do j = 1, ninput
!!$          dt = buffer(:,i,j) / sigma_0**2
!!$          dt = dt - mean(1.d0*dt)
!!$          buffer(:,i,j) = dt
!!$       end do
!!$    end do
!!$    deallocate(dt)
!!$!    if (tod%myid == 0) close(58)
!!$    return

    
    n = ntod + 1
    
!    call sfftw_init_threads(err)
!    call sfftw_plan_with_nthreads(nomp)

!!$    allocate(dt(2*ntod), dv(0:n-1))
!!$    call sfftw_plan_dft_r2c_1d(plan_fwd,  2*ntod, dt, dv, fftw_patient)
!!$    call sfftw_plan_dft_c2r_1d(plan_back, 2*ntod, dv, dt, fftw_patient)
!    deallocate(dt, dv)

    allocate(dt(2*ntod,m), dv(0:n-1,m))
    call sfftw_plan_many_dft_r2c(plan_fwd, 1, 2*ntod, m, dt, &
         & 2*ntod, 1, 2*ntod, dv, n, 1, n, fftw_patient)
    call sfftw_plan_many_dft_c2r(plan_back, 1, 2*ntod, m, dv, &
         & n, 1, n, dt, 2*ntod, 1, 2*ntod, fftw_patient)
    
!    if (tod%myid == 0) open(58,file='invN2.dat')
!    !$OMP PARALLEL PRIVATE(i,j,l,dt,dv,nu,sigma_0,alpha,nu_knee,noise,signal)
!    allocate(dt(2*ntod), dv(0:n-1))
    
    !!$OMP DO SCHEDULE(guided)
    j = 0
    do i = 1, ndet
       sigma_0  = abs(real(tod%scans(scan)%d(i)%sigma0,sp))
       if (.not. tod%scans(scan)%d(i)%accept .or. sigma_0 <= 0.d0) cycle
       j = j+1
       dt(1:ntod,j)           = buffer(:,i)
       dt(2*ntod:ntod+1:-1,j) = dt(1:ntod,j)
    end do

    call sfftw_execute_dft_r2c(plan_fwd, dt, dv)

    j = 0
    do i = 1, ndet
       sigma_0  = abs(real(tod%scans(scan)%d(i)%sigma0,sp))
       if (.not. tod%scans(scan)%d(i)%accept .or. sigma_0 <= 0.d0) cycle
       j = j+1
       samprate = real(tod%samprate,sp); if (present(sampfreq)) samprate = real(sampfreq,sp)
       alpha    = real(tod%scans(scan)%d(i)%alpha,sp)
       nu_knee  = real(tod%scans(scan)%d(i)%fknee,sp)
       noise = sigma_0 ** 2 * samprate / tod%samprate
       
       dv(0,j) = 0.d0
       do l = 1, n-1                                                      
          nu      = l*(samprate/2)/(n-1)
          signal  = noise * (nu/(nu_knee))**(alpha)
          dv(l,j) = dv(l,j) * 1.0/(noise + signal)**pow_
       end do
    end do
       
    call sfftw_execute_dft_c2r(plan_back, dv, dt)
    dt = dt / (2*ntod)

!!$          if (tod%myid == 0 .and. i==1 .and. j==1) then
!!$             do k = 1, ntod
!!$                write(58,*) k, dt(k)/dt(30000), buffer(k,i,j)/buffer(30000,i,j)
!!$             end do
!!$          end if

    j = 0
    do i = 1, ndet
       sigma_0  = real(tod%scans(scan)%d(i)%sigma0,sp)
       if (.not. tod%scans(scan)%d(i)%accept .or. sigma_0 <= 0.d0) then
          buffer(:,i)  = 0.d0
       else
          j           = j+1
          buffer(:,i) = dt(1:ntod,j) 
       end if
    end do
    !!$OMP END DO                                                          
    call sfftw_destroy_plan(plan_fwd)                                           
    call sfftw_destroy_plan(plan_back)                                          
    deallocate(dt, dv)
!    !$OMP END PARALLEL
!    if (tod%myid == 0) close(58)


!!$    call mpi_finalize(i)
!!$    stop
  end subroutine multiply_inv_N



end module comm_tod_noise_mod<|MERGE_RESOLUTION|>--- conflicted
+++ resolved
@@ -151,12 +151,7 @@
           end do
 
 
-<<<<<<< HEAD
-          call dfftw_execute_dft_r2c(plan_fwd, dt, dv)
-=======
-
           call sfftw_execute_dft_r2c(plan_fwd, dt, dv)
->>>>>>> 2bf4d1d9
 
 
           fft_norm = sqrt(1.d0 * nfft)  ! used when adding fluctuation terms to Fourier coeffs (depends on Fourier convention)
