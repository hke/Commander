!================================================================================
!
! Copyright (C) 2020 Institute of Theoretical Astrophysics, University of Oslo.
!
! This file is part of Commander3.
!
! Commander3 is free software: you can redistribute it and/or modify
! it under the terms of the GNU General Public License as published by
! the Free Software Foundation, either version 3 of the License, or
! (at your option) any later version.
!
! Commander3 is distributed in the hope that it will be useful,
! but WITHOUT ANY WARRANTY; without even the implied warranty of
! MERCHANTABILITY or FITNESS FOR A PARTICULAR PURPOSE. See the
! GNU General Public License for more details.
!
! You should have received a copy of the GNU General Public License
! along with Commander3. If not, see <https://www.gnu.org/licenses/>.
!
!================================================================================
module comm_tod_noise_mod
  use comm_tod_mod
  use comm_utils
  use comm_fft_mod
  use InvSamp_mod
  use comm_tod_noise_psd_mod
  implicit none


contains

  subroutine sample_n_corr(self, tod, handle, scan, mask, s_sub, n_corr, pix, freqmask, dospike)
    ! 
    ! Routine for sample TOD-domain correlated noise given a pre-computed noise PSD, as defined by
    !    ((N_c^-1 + N_wn^-1) n_corr = d_prime + w1 * sqrt(N_wn) + w2 * sqrt(N_c) 
    ! 
    ! Arguments
    ! ---------
    ! self:    derived type (comm_tod)
    !          TOD object used for meta-data
    ! tod:     sp (ntod x ndet array)
    !          Decompressed TOD data
    ! handle:  type(planck_rng)
    !          Healpix random number type
    ! scan:    int (scalar)
    !          Scan number ID for local core
    ! mask:    sp (ntod x ndet array)
    !          TOD mask (0 = masked, 1 = included)
    ! s_sub:   sp (ntod x ndet array)
    !          TOD-domain signal template to be subtracted from tod to generate a residual
    ! pix:     int (ntod x ndet array)
    !          Pointing array in terms of pixel number per sample
    ! freqmask: sp (nfreq x ndet array)
    !          TOD frequency mask used to remove bad frequencies; these are re-filled with random noise
    ! dospike: lgt (scalar)
    !          Flag to identify spikes and output debug information (HKE: This is currently very non-intuitive...)
    !
    ! Returns
    ! -------
    ! n_corr:  sp (ntod x ndet array)
    !          TOD-domain correlated noise realization
    ! 
    implicit none
    class(comm_tod),                    intent(in)     :: self
    real(sp),         dimension(1:,1:), intent(in)     :: tod
    type(planck_rng),                   intent(inout)  :: handle
    integer(i4b),                       intent(in)     :: scan
    integer(i4b),     dimension(1:,1:), intent(in)     :: pix
    real(sp),         dimension(1:,1:), intent(in)     :: mask, s_sub
    real(sp),         dimension(1:,1:), intent(out)    :: n_corr
    real(sp),         dimension(0:,1:), intent(in), optional :: freqmask
    logical(lgt),                       intent(in), optional :: dospike

    integer(i4b) :: i, j, l, k, n, m, nomp, ntod, ndet, err, omp_get_max_threads
    integer(i4b) :: nfft, nbuff, j_end, j_start
    integer*8    :: plan_fwd, plan_back
    logical(lgt) :: init_masked_region, end_masked_region, pcg_converged
    real(sp)     :: sigma_0, alpha, nu_knee,  samprate, gain, mean, N_wn, N_c, nu
    real(dp)     :: power, fft_norm
    character(len=1024) :: filename
    real(sp),     allocatable, dimension(:) :: dt
    complex(spc), allocatable, dimension(:) :: dv
    real(sp),     allocatable, dimension(:) :: d_prime, ncorr2

    ntod     = self%scans(scan)%ntod
    ndet     = self%ndet
    nomp     = 1 !omp_get_max_threads()
    samprate = self%samprate
    !nfft = get_closest_fft_magic_number(ceiling(ntod * 1.15d0))
    nfft     = 2 * ntod
    fft_norm = sqrt(1.d0 * nfft)  ! used when adding fluctuation terms to Fourier coeffs (depends on Fourier convention)
    n        = nfft / 2 + 1

    call sfftw_init_threads(err)
    call sfftw_plan_with_nthreads(nomp)

    allocate(dt(nfft), dv(0:n-1), d_prime(ntod), ncorr2(ntod))
    call sfftw_plan_dft_r2c_1d(plan_fwd,  nfft, dt, dv, fftw_estimate + fftw_unaligned)
    call sfftw_plan_dft_c2r_1d(plan_back, nfft, dv, dt, fftw_estimate + fftw_unaligned)

    do i = 1, ndet
       if (.not. self%scans(scan)%d(i)%accept) cycle
       gain     = self%scans(scan)%d(i)%gain  ! Gain in V / K
       sigma_0  = abs(self%scans(scan)%d(i)%N_psd%sigma0)
       N_wn     = sigma_0**2  ! white noise power spectrum

       ! Prepare TOD residual
       d_prime = tod(:,i) - self%scans(scan)%d(i)%baseline - gain * S_sub(:,i)

       ! Fill gaps in data 
       init_masked_region = .true.
       end_masked_region  = .false.
       do j = 1, ntod
          if (mask(j,i) == 1.) then
             if (end_masked_region) then
                j_end = j - 1
                call fill_masked_region(d_prime, mask(:,i), j_start, j_end, ntod, self%scans(scan)%chunk_num)
                ! Add noise to masked region
                if (trim(self%operation) == "sample") then
                   do k = j_start, j_end
                      d_prime(k) = d_prime(k) + sigma_0 * rand_gauss(handle)
                   end do
                end if
                end_masked_region = .false.
                init_masked_region = .true.
             end if
          else
             if (init_masked_region) then
                init_masked_region = .false.
                end_masked_region = .true.
                j_start = j
             end if
          end if
       end do
       ! if the data ends with a masked region
       if (end_masked_region) then
          j_end = ntod
          call fill_masked_region(d_prime, mask(:,i), j_start, j_end, ntod, self%scans(scan)%chunk_num)
          if (trim(self%operation) == "sample") then
             do k = j_start, j_end
                d_prime(k) = d_prime(k) + sigma_0 * rand_gauss(handle)
             end do
          end if      
       end if

       ! Identify spikes
       !if (self%first_call .and. dospike) call find_d_prime_spikes(self, scan, i, d_prime, pix)

       !alpha    = self%scans(scan)%d(i)%N_psd%alpha
       !nu_knee  = self%scans(scan)%d(i)%N_psd%fknee

       
       pcg_converged = .false.
       call get_ncorr_sm_cg(handle, d_prime, ncorr2, mask(:,i), self%scans(scan)%d(i)%N_psd, samprate, nfft, plan_fwd, plan_back, pcg_converged, self%scanid(scan), i, trim(self%freq))
       n_corr(:,i) = ncorr2(:)

       if (.not. pcg_converged) then
          ! Preparing for fft
          dt(1:ntod)           = d_prime(:)
          !dt(2*ntod:ntod+1:-1) = dt(1:ntod)

          nbuff = nfft - ntod
          do j=1, nbuff
<<<<<<< HEAD
             !dt(ntod+j) = sum(d_prime(ntod-20:ntod)) / 20.0 + (sum(d_prime(1:20)) - sum(d_prime(ntod-20:ntod))) / 20.0 * (j-1) / (nbuff - 1)
             !dt(ntod+j) = dt(max(ntod - int(j*ntod/real(nbuff,sp)),1))
             dt(ntod+j) = dt(ntod-j+1)
=======
             dt(ntod+j) = sum(dt(ntod-20:ntod)) / 20.0 + (sum(dt(1:20)) - sum(dt(ntod-20:ntod))) / 20.0 * (j-1.0) / (nbuff - 1.0)
>>>>>>> 29203b01
          end do

          call sfftw_execute_dft_r2c(plan_fwd, dt, dv)

          if (trim(self%operation) == "sample") then
             dv(0)    = dv(0) + fft_norm * sqrt(N_wn) * cmplx(rand_gauss(handle),rand_gauss(handle)) / sqrt(2.0)
          end if

          do l = 1, n-1                                                      
             nu  = l*(samprate/2)/(n-1)
             N_c = self%scans(scan)%d(i)%N_psd%eval_corr(nu)  ! correlated noise power spectrum

             ! Add random noise to masked frequencies
             if (present(freqmask)) then
                if (freqmask(l,i) == 0.) then
                   dv(l) = fft_norm * sqrt(N_c) * cmplx(rand_gauss(handle),rand_gauss(handle)) / sqrt(2.0) 
                end if
             end if

             ! Apply Wiener filter/constrained realization solution
             if (trim(self%operation) == "sample") then
                dv(l) = (dv(l) + fft_norm * (sqrt(N_wn) * cmplx(rand_gauss(handle),rand_gauss(handle)) / sqrt(2.0) &
                               + N_wn * sqrt(1.0 / N_c) * cmplx(rand_gauss(handle),rand_gauss(handle)) / sqrt(2.0))) &
                        & / (1.0 + N_wn/N_c)
             else
                dv(l) = dv(l) * 1.0/(1.0 + N_wn/N_c)
             end if
          end do
          call sfftw_execute_dft_c2r(plan_back, dv, dt)
          dt          = dt / nfft
          n_corr(:,i) = dt(1:ntod) 
       end if


       if (.false. .and. .true.) then !mod(self%scanid(scan),100) == 1) then
         write(filename, "(A, I0.3, A, I0.3, 3A)") 'ncorr_tods_new/ncorr_times', self%scanid(scan), '_', i, '_',trim(self%freq),'_test.dat' 
         open(65,file=trim(filename),status='REPLACE')
         do j = 1, ntod
            write(65, '(14(E15.6E3))') n_corr(j,i), s_sub(j,i), mask(j,i), d_prime(j), real(tod(j,i),sp), self%scans(scan)%d(i)%gain, self%scans(scan)%d(i)%N_psd%xi_n(3), self%scans(scan)%d(i)%N_psd%xi_n(2), self%scans(scan)%d(i)%N_psd%sigma0, self%scans(scan)%d(i)%N_psd%P_active(3,1), self%scans(scan)%d(i)%N_psd%P_active(2,1), self%samprate, ncorr2(j), nfft 
            ! if (present(tod_arr)) then
            !   write(65, '(14(E15.6E3))') n_corr(j,i), s_sub(j,i), mask(j,i), d_prime(j), real(tod_arr(j,i),sp), self%scans(scan)%d(i)%gain, self%scans(scan)%d(i)%N_psd%alpha, self%scans(scan)%d(i)%N_psd%fknee, self%scans(scan)%d(i)%N_psd%sigma0, self%scans(scan)%d(i)%N_psd%alpha_def, self%scans(scan)%d(i)%N_psd%fknee_def, self%scans(scan)%d(i)%N_psd%sigma0_def, self%samprate, ncorr2(j)
            ! else
            !   write(65, '(14(E15.6E3))') n_corr(j,i), s_sub(j,i), mask(j,i), d_prime(j), self%scans(scan)%d(i)%tod(j), self%scans(scan)%d(i)%gain, self%scans(scan)%d(i)%N_psd%alpha, self%scans(scan)%d(i)%N_psd%fknee, self%scans(scan)%d(i)%N_psd%sigma0, self%scans(scan)%d(i)%N_psd%alpha_def, self%scans(scan)%d(i)%N_psd%fknee_def, self%scans(scan)%d(i)%N_psd%sigma0_def, self%samprate, ncorr2(j)
            ! end if
         end do
         close(65)
         !stop
       end if

    end do
    deallocate(dt, dv)
    deallocate(d_prime)
    deallocate(ncorr2)

    call dfftw_destroy_plan(plan_fwd)                                           
    call dfftw_destroy_plan(plan_back)                                          
  
  end subroutine sample_n_corr


  subroutine get_ncorr_sm_cg(handle, d_prime, ncorr, mask, N_psd, samprate, nfft, plan_fwd, plan_back, converged, scan, det, band)
    ! 
    ! Routine implementing the Sherman-Morrison based CG method (from Keihänen et al. 2021 arXiv:2011.06024) to solve the sampling equation for correlated noise in the presence of gaps in the data
    !
    ! Arguments
    ! ---------
    ! handle:  type(planck_rng)
    !          Healpix random number type
    ! d_prime: sp (ntod array) 
    !          Signal subtracted (and gap-filled) raw timestream
    ! mask:    sp (ntodt array)
    !          TOD mask (0 = masked, 1 = included)
    ! N_psd:   class(comm_noise_psd)
    !          Class containing the relevant information about the noise model for this detector and scan
    ! samprate: sp (scalar)
    !          Sample rate of the current detector
    ! nfft:    int (scalar) 
    !          Number of tod points used for fft's. Larger than ntod for padding etc. 
    ! plan_fwd int*8 (scalar)
    !          fftw plan for the forward Fourier transform
    ! plan_back int*8 (scalar)
    !          fftw plan for the backward Fourier transform
    ! scan:    int (scalar)
    !          Scan number
    ! det:     int (scalar)
    !          Detector number
    ! band     string
    !          String denoting the current band (e.g. '030' for LFI)
    !
    ! Returns
    ! -------
    ! n_corr:  sp (ntod array)
    !          TOD-domain correlated noise realization
    ! converged: lgt (scalar)
    !          Flag to signify if the CG method converged or not
    ! 
    implicit none
    type(planck_rng),                intent(inout)  :: handle
    integer*8,                       intent(in)     :: plan_fwd, plan_back
    class(comm_noise_psd),           intent(in)     :: N_psd
    real(sp),                        intent(in)     :: samprate
    integer(i4b),                    intent(in)     :: nfft, scan, det
    logical(lgt),                    intent(out)    :: converged 
    character(len=*),                intent(in)     :: band
    real(sp),          dimension(:), intent(out)    :: ncorr
    real(sp),          dimension(:), intent(in)     :: d_prime, mask

    real(dp)            :: r2, r2new, alp, bet, eps, d2, sigma_bp
    real(sp)            :: freq
    integer(i4b)        :: i, j, k, l, ntod, n, n_iter, nmask
    character(len=1024) :: filename
    real(dp),     allocatable, dimension(:) :: x, b, r, d, Mr, Ad, bp, xp, p, rp
    real(dp),     allocatable, dimension(:) :: invNcorr, invM
    integer(i4b), allocatable, dimension(:) :: u

    n_iter    = 15
    n         = nfft / 2 + 1
    ntod      = size(d_prime, 1)
    eps       = 1.d-5
    converged = .false.
    nmask     = ntod - sum(mask)
    if (nmask == 0) then
       ncorr = d_prime
       return
    end if

    allocate(invM(0:n-1),invNcorr(0:n-1))
    allocate(x(ntod), b(ntod), r(ntod), d(ntod), Mr(ntod), Ad(ntod))
    allocate(u(nmask), bp(nmask), xp(nmask), rp(nmask), p(nmask))

    invNcorr(0) = 0.d0
    invM(0)     = 1.d0
    do l = 1, n-1
       freq        = l*(samprate/2)/(n-1)
       invNcorr(l) = N_psd%sigma0**2 / N_psd%eval_corr(freq)
       invM(l)     = 1.d0 / (1.d0 + invNcorr(l))
    end do

    j = 1
    do i = 1, ntod
       d(i) = rand_gauss(handle)
       r(i) = rand_gauss(handle)
       if (mask(i) == 0.d0) then
          u(j) = i
          j = j + 1
       end if
    end do

    x = d_prime / N_psd%sigma0
    b = (x+d)*mask
    
    call apply_fourier_mat(r, sqrt(invNcorr), Ad, nfft, plan_fwd, plan_back)
    b = b + Ad
    
    x = (x - mean(x)) / 10.d0 + mean(x) ! initial vector for PCG
    
    call apply_fourier_mat(b, invM, Mr, nfft, plan_fwd, plan_back)
    bp = Mr(u)

    if (nmask == 1) then
       sigma_bp = sqrt(variance(real(d_prime,dp)))
    else
       sigma_bp = sqrt(variance(bp))
    end if

    xp   = x(u)  !! not sure exactly how to get a good initial vector
    x    = 0.d0
    x(u) = xp
    call apply_fourier_mat(x, invM, Ad, nfft, plan_fwd, plan_back)
    rp   = bp + Ad(u) - xp
    
    p    = rp
    r2   = sum(rp**2)

    do k = 1, n_iter
       x(u) = p
       call apply_fourier_mat(x, invM, Ad, nfft, plan_fwd, plan_back)
       Ad(u) = p - Ad(u) 
       alp   = r2 / sum(p*Ad(u))
       xp    = xp + alp*p
       rp    = rp - alp * Ad(u)
       r2new = sum(rp**2)
       if (sqrt(abs(r2new)) < eps * sigma_bp * nmask) then  ! average error in each datapoint < eps * sigma_bp
          converged = .true.
          exit
       end if
       bet = r2new / r2
       p  = rp + bet*p
       r2 = r2new
    end do
    x(u) = xp
    call apply_fourier_mat(x + b, invM, Ad, nfft, plan_fwd, plan_back)

    x     = Ad
    ncorr = x * N_psd%sigma0
    
    deallocate(invNcorr, invM)
    deallocate(x, b, r, d, Mr, Ad)
    deallocate(u, bp, xp, p, rp)

  contains

    subroutine apply_fourier_mat(vec, mat, res, nfft, plan_fwd, plan_back)
      real(dp),                  dimension(:),  intent(in)    :: vec
      real(dp),                  dimension(0:), intent(in)    :: mat
      real(dp),                  dimension(:),  intent(out)   :: res
      integer(i4b),                             intent(in)    :: nfft 
      integer*8,                                intent(in)    :: plan_fwd, plan_back

      integer(i4b) :: i, j, k, l, ntod, n, nbuff
      real(sp),     allocatable, dimension(:) :: dt
      complex(spc), allocatable, dimension(:) :: dv

      n    = nfft / 2 + 1
      ntod = size(vec, 1)

      allocate(dt(nfft), dv(0:n-1))
      dt(1:ntod)           = vec(:)
      !dt(2*ntod:ntod+1:-1) = dt(1:ntod)
      
      nbuff = nfft - ntod
      do j=1, nbuff
         !dt(ntod+j) = sum(dt(ntod-20:ntod)) / 20.0 + (sum(dt(1:20)) - sum(dt(ntod-20:ntod))) / 20.0 * (j-1.0) / (nbuff - 1.0)
         !dt(ntod+j) = dt(max(ntod - int(j*ntod/real(nbuff,sp)),1))
         dt(ntod+j) = dt(ntod-j+1)
      end do


      call sfftw_execute_dft_r2c(plan_fwd, dt, dv)
      dv = dv * mat
      call sfftw_execute_dft_c2r(plan_back, dv, dt)
      dt = dt / nfft
      res(:) = dt(1:ntod)
      deallocate(dt, dv)

    end subroutine apply_fourier_mat
  end subroutine get_ncorr_sm_cg


  subroutine find_d_prime_spikes(self, scan, det, d_prime, pix)
    implicit none
    class(comm_tod),                   intent(in) :: self
    integer(i4b),                      intent(in) :: scan, det
    real(sp),        dimension(:),     intent(in) :: d_prime
    integer(i4b),    dimension(1:,1:), intent(in) :: pix

    integer(i4b) :: i, j, l, k, n, m, nomp, ntod, ndet, err, n_downsamp, n_short
    integer(i4b) :: nfft, nbuff, j_end, j_start, sampnum
    logical(lgt) :: found_spike
    real(dp)     :: nu, power, n_sigma, rms, avg
    character(len=1024) :: filename
    real(dp), allocatable, dimension(:) :: d_downsamp, backup
    
    ntod       = self%scans(scan)%ntod
    n_downsamp = floor(self%samprate)
    n          = ntod - mod(ntod, n_downsamp)
    n_short    = n / n_downsamp

    allocate(backup(n_short), d_downsamp(n_short))

    avg = mean(d_prime * 1.d0)
    do i = 1, n_short
       backup(i) = sum(d_prime((i-1)*n_downsamp+1:i*n_downsamp) - avg) / n_downsamp  
    end do
    
    do i = 1, n_short
       l = max(i-5, 1)
       k = min(i+5, n_short)
       d_downsamp(i) = backup(i) - median(backup(l:k))
    end do
    found_spike = .false.
    rms = sqrt(variance(d_downsamp(:)))
    n_sigma = 10
    do i = 1, n_short
       if (.false. .and. d_downsamp(i) > n_sigma * rms) then
          if (.not. found_spike) then
             write(filename, "(A, I0.3, A, I0.3, 3A)") 'spike_pix_', self%scanid(scan), '_', det, '_',trim(self%freq),'.dat' 
             open(62,file=filename, status='REPLACE')
             found_spike = .true.
          end if
          sampnum = i*n_downsamp - floor(n_downsamp / 2.d0)
          write(62, '(4I7, A)') pix(sampnum,det), sampnum, det, self%scanid(scan), trim(self%freq)
       end if
    end do
    
    if (.false. .and. found_spike) then
       close(62)
       write(filename, "(A, I0.3, A, I0.3, 3A)") 'spike_tod_', self%scanid(scan), '_', det, '_',trim(self%freq),'.dat' 
       open(63,file=filename, status='REPLACE')
       do i = 1, n_short
          sampnum = i*n_downsamp - floor(n_downsamp / 2.d0)
          write(63, '(I7, 2(E15.6E3))') sampnum, d_downsamp(i), rms
       end do
       close(63)
    end if

    deallocate(backup, d_downsamp)
  end subroutine find_d_prime_spikes


  ! Sample noise psd
  subroutine sample_noise_psd(self, tod, handle, scan, mask, s_tot, n_corr, freqmask)
    implicit none
    class(comm_tod),                    intent(inout)  :: self
    real(sp),         dimension(1:,1:), intent(in)     :: tod
    type(planck_rng),                   intent(inout)  :: handle
    integer(i4b),                       intent(in)     :: scan
    real(sp),         dimension(:,:),   intent(in)     :: mask, s_tot, n_corr
    real(sp),         dimension(0:),    intent(in), optional :: freqmask

    integer*8    :: plan_fwd
    integer(i4b) :: i, j, n, nval, n_bins, l, nomp, omp_get_max_threads, err, ntod, n_low, n_high, currdet, currpar
    integer(i4b) :: ndet
    real(sp)     :: f
    real(dp)     :: s, res, log_nu, samprate, gain, dlog_nu, nu, xi_n
    real(dp)     :: alpha, sigma0, fknee, x_in(3), prior_fknee(2), prior_alpha(2), alpha_dpc, fknee_dpc, P_uni(2)
    character(len=1024) :: filename
    real(sp),     allocatable, dimension(:) :: dt, ps
    complex(spc), allocatable, dimension(:) :: dv
    real(sp),     allocatable, dimension(:) :: d_prime
    
    ntod     = self%scans(scan)%ntod
    ndet     = self%ndet
    nomp     = 1 !omp_get_max_threads()
    n        = ntod/2 + 1
    samprate = self%samprate

    ! Sample sigma_0 from pairwise differenced TOD
    do i = 1, ndet
       if (.not. self%scans(scan)%d(i)%accept) cycle
       s    = 0.d0
       nval = 0

       do j = 1, self%scans(scan)%ntod-1
          if (any(mask(j:j+1,i) < 0.5)) cycle
          res = ((tod(j,i)   - self%scans(scan)%d(i)%gain * s_tot(j,i)   - n_corr(j,i))   - &
               & (tod(j+1,i) - self%scans(scan)%d(i)%gain * s_tot(j+1,i) - n_corr(j+1,i)))/sqrt(2.)
          s    = s    + res**2
          nval = nval + 1
       end do
       if (nval > 100) self%scans(scan)%d(i)%N_psd%xi_n(1) = sqrt(s/(nval-1))
    end do

    ! Initialize FFTW
    allocate(dt(ntod), dv(0:n-1), ps(0:n-1))
    call sfftw_init_threads(err)
    call sfftw_plan_with_nthreads(nomp)
    call sfftw_plan_dft_r2c_1d(plan_fwd,  ntod, dt, dv, fftw_estimate + fftw_unaligned)

    ! Sample non-linear spectral parameters
    do i = 1, ndet
       if (.not. self%scans(scan)%d(i)%accept) cycle
       currdet = i

       ! Commpute power spectrum
       n_low  = max(ceiling(self%scans(scan)%d(i)%N_psd%nu_fit(1) * (n-1) / (samprate/2)), 2) ! Never include offset
       n_high =     ceiling(self%scans(scan)%d(i)%N_psd%nu_fit(2) * (n-1) / (samprate/2)) 
       dt     = n_corr(:,i)
       call sfftw_execute_dft_r2c(plan_fwd, dt, dv)
       do l = n_low, n_high
          ps(l) = abs(dv(l)) ** 2 / ntod          
       end do

       ! Perform sampling over all non-linear parameters
       do j = 2, self%scans(scan)%d(i)%N_psd%npar
          P_uni   = self%scans(scan)%d(i)%N_psd%P_uni(j,:)
          if (self%scans(scan)%d(i)%N_psd%P_active(j,2) <= 0.d0 .or. P_uni(2) == P_uni(1)) cycle

          currpar = j
          xi_n    = self%scans(scan)%d(i)%N_psd%xi_n(j)
          x_in(1) = max(xi_n - 0.5 * abs(xi_n), P_uni(1))
          x_in(3) = min(xi_n + 0.5 * abs(xi_n), P_uni(2))
          x_in(2) = 0.5 * (x_in(1) + x_in(3))

          xi_n = sample_InvSamp(handle, x_in, lnL_xi_n, P_uni)
          xi_n = min(max(xi_n,self%scans(scan)%d(i)%N_psd%P_uni(j,1)), self%scans(scan)%d(i)%N_psd%P_uni(j,2))
          self%scans(scan)%d(i)%N_psd%xi_n(j) = xi_n
       end do
    end do
    deallocate(dt, dv)
    deallocate(ps)
    
    call sfftw_destroy_plan(plan_fwd)
    
  contains

    function lnL_xi_n(x) 
      use healpix_types
      implicit none
      real(dp), intent(in) :: x
      real(dp)             :: lnL_xi_n

      real(dp) :: sconst, s, N_corr, mu, sigma
      real(sp) :: f, tmp

      if (x < P_uni(1) .or. x > P_uni(2)) then
         lnL_xi_n = -1.d30
         return
      end if

      ! Update xi_n with new proposal
      tmp = self%scans(scan)%d(i)%N_psd%xi_n(currpar) 
      self%scans(scan)%d(i)%N_psd%xi_n(currpar) = x

      ! Add likelihood term
      lnL_xi_n = 0.d0
      do l = n_low, n_high
         if (present(freqmask)) then
            if (freqmask(l) == 0.) cycle
         end if
         f         = l*(samprate/2)/(n-1)
         N_corr    = self%scans(scan)%d(currdet)%N_psd%eval_corr(f)
         lnL_xi_n  = lnL_xi_n - (ps(l) / N_corr + log(N_corr))
      end do

      ! Add prior
      mu    = self%scans(scan)%d(currdet)%N_psd%P_active(currpar,1)
      sigma = self%scans(scan)%d(currdet)%N_psd%P_active(currpar,2)
      if (self%scans(scan)%d(currdet)%N_psd%P_lognorm(currpar)) then 
         ! Log-normal prior
         lnL_xi_n = lnL_xi_n - 0.5d0 * (log(x) - log(mu))**2 / (sigma * log(10.d0))**2 - log(x)
      else
         ! Gaussian prior
         lnL_xi_n = lnL_xi_n - 0.5d0 * (x - mu)**2 / sigma**2
      end if

      ! Revert xi_n with old value
      self%scans(scan)%d(i)%N_psd%xi_n(currpar) = tmp
      
    end function lnL_xi_n
       
  end subroutine sample_noise_psd


  ! Routine for multiplying a set of timestreams with inverse noise covariance 
  ! matrix. inp and res have dimensions (ntime,ndet,ninput), where ninput is 
  ! the number of input timestreams (e.g. 2 if you input s_tot and s_orb). 
  ! Here inp and res are assumed to be already allocated. 
  subroutine multiply_inv_N(tod, scan, buffer, sampfreq, pow)
    implicit none
    class(comm_tod),                     intent(in)     :: tod
    integer(i4b),                        intent(in)     :: scan
    real(sp),          dimension(:,:),   intent(inout)  :: buffer !input/output
    real(dp),                            intent(in), optional :: sampfreq, pow
    integer(i4b) :: i, j, l, n, m, nomp, ntod, ndet, err, omp_get_max_threads
    integer*8    :: plan_fwd, plan_back
    real(sp)     :: sigma_0, alpha, nu_knee,  samprate, noise, signal
    real(sp)     :: nu, pow_
    real(sp),     allocatable, dimension(:,:) :: dt
    complex(spc), allocatable, dimension(:,:) :: dv
    
    ntod     = size(buffer, 1)
    ndet     = size(buffer, 2)
    nomp     = omp_get_max_threads()
    m        = count(tod%scans(scan)%d%accept)
    n        = ntod + 1
    pow_     = 1.d0; if (present(pow)) pow_ = pow
    samprate = real(tod%samprate,sp); if (present(sampfreq)) samprate = real(sampfreq,sp)
    
    allocate(dt(2*ntod,m), dv(0:n-1,m))
    call sfftw_plan_many_dft_r2c(plan_fwd, 1, 2*ntod, m, dt, &
         & 2*ntod, 1, 2*ntod, dv, n, 1, n, fftw_patient)
    call sfftw_plan_many_dft_c2r(plan_back, 1, 2*ntod, m, dv, &
         & n, 1, n, dt, 2*ntod, 1, 2*ntod, fftw_patient)
    
    j = 0
    do i = 1, ndet
       if (.not. tod%scans(scan)%d(i)%accept) cycle
       j = j+1
       dt(1:ntod,j)           = buffer(:,i)
       dt(2*ntod:ntod+1:-1,j) = dt(1:ntod,j)
    end do

    call sfftw_execute_dft_r2c(plan_fwd, dt, dv)

    j = 0
    do i = 1, ndet
       if (.not. tod%scans(scan)%d(i)%accept) cycle
       j = j+1
       noise    = tod%scans(scan)%d(i)%N_psd%sigma0**2 * samprate / tod%samprate
       
       if (pow_ >= 0.d0) dv(0,j) = 0.d0   ! If pow < 0, leave offset as is
       do l = 1, n-1                                                      
          nu      = l*(samprate/2)/(n-1)
          signal  = tod%scans(scan)%d(i)%N_psd%eval_corr(nu) * samprate / tod%samprate
          dv(l,j) = dv(l,j) * 1.0/(noise + signal)**pow_
       end do
    end do
       
    call sfftw_execute_dft_c2r(plan_back, dv, dt)
    dt = dt / (2*ntod)

    j = 0
    do i = 1, ndet
       if (.not. tod%scans(scan)%d(i)%accept) then
          buffer(:,i)  = 0.d0
       else
          j           = j+1
          buffer(:,i) = dt(1:ntod,j) 
       end if
    end do
    call sfftw_destroy_plan(plan_fwd)                                           
    call sfftw_destroy_plan(plan_back)                                          
    deallocate(dt, dv)

  end subroutine multiply_inv_N

end module comm_tod_noise_mod<|MERGE_RESOLUTION|>--- conflicted
+++ resolved
@@ -161,13 +161,9 @@
 
           nbuff = nfft - ntod
           do j=1, nbuff
-<<<<<<< HEAD
-             !dt(ntod+j) = sum(d_prime(ntod-20:ntod)) / 20.0 + (sum(d_prime(1:20)) - sum(d_prime(ntod-20:ntod))) / 20.0 * (j-1) / (nbuff - 1)
+             !dt(ntod+j) = sum(d_prime(ntod-20:ntod)) / 20.0 + (sum(d_prime(1:20)) - sum(d_prime(ntod-20:ntod))) / 20.0 * (j-1.0) / (nbuff - 1.0)
              !dt(ntod+j) = dt(max(ntod - int(j*ntod/real(nbuff,sp)),1))
              dt(ntod+j) = dt(ntod-j+1)
-=======
-             dt(ntod+j) = sum(dt(ntod-20:ntod)) / 20.0 + (sum(dt(1:20)) - sum(dt(ntod-20:ntod))) / 20.0 * (j-1.0) / (nbuff - 1.0)
->>>>>>> 29203b01
           end do
 
           call sfftw_execute_dft_r2c(plan_fwd, dt, dv)
