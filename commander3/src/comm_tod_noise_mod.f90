--- conflicted
+++ resolved
@@ -916,31 +916,6 @@
        ! Sampling noise parameters given n_corr
        ! TODO: get prior parameters from parameter file
        ! Sampling fknee, in Hz
-<<<<<<< HEAD
-=======
-       if (trim(self%freq) == '030') then
-          prior(1) = 0.01
-          prior(2) = 0.45
-       else if (trim(self%freq) == '044') then
-          prior(1) = 0.002
-          prior(2) = 0.40
-       else if (trim(self%freq) == '070') then
-          prior(1) = 0.001
-          prior(2) = 0.25
-       else if (trim(self%freq) == '023-WMAP_K') then
-          prior(1) = 0.005
-          prior(2) = 1.
-       else if (trim(self%freq) == '061-WMAP_V2') then
-          prior(1) = 0.005
-          prior(2) = 1.
-       else if (index('WMAP', self%freq) > 0) then
-          prior(1) = 0.001
-          prior(2) = 1.0
-       else 
-          prior(1) = 0.005
-          prior(2) = 1.
-       end if
->>>>>>> ab46607a
        ! FOr WMAP, they report the "optimal time-domain filters", i.e., noise
        ! autocorrelation functions, rather than PSDs. But Table 2 of Jarosik et
        ! al. (2003) (On-orbit radiometer characterization) they report in Table
